import collections
import fnmatch
import functools
import hashlib
import importlib.util
import inspect
import json
import logging
import os
import re
from dataclasses import asdict, is_dataclass
from itertools import islice
from typing import Any, Callable, List

import numpy as np
import yaml
from jinja2 import BaseLoader, Environment, StrictUndefined


logging.basicConfig(
    format="%(asctime)s,%(msecs)03d %(levelname)-8s [%(filename)s:%(lineno)d] %(message)s",
    datefmt="%Y-%m-%d:%H:%M:%S",
    level=logging.INFO,
)
eval_logger = logging.getLogger("lm-eval")

SPACING = " " * 47


def hash_string(string: str) -> str:
    return hashlib.sha256(string.encode("utf-8")).hexdigest()


def escaped_split(text, sep_char, maxsplit=-1):
    """Split text into a list on occurrences of the given separation
    character `sep_char`. The separation character may be escaped by a
    backslash to avoid splitting at that location.

    The separation character must be a string of size 1.

    If `maxsplit` is given, at most `maxsplit` splits are done (thus,
    the list will have at most `maxsplit + 1` elements). If `maxsplit`
    is not specified or less than 0, then there is no limit on the
    number of splits (all possible splits are made).
    """
    assert (
        len(sep_char) == 1
    ), "separation string must be a single character for escaped splitting"

    if maxsplit == 0:
        return text
    maxsplit = max(0, maxsplit)

    return re.split(r"(?<!\\)" + sep_char, text, maxsplit)


def handle_arg_string(arg):
    if arg.lower() == "true":
        return True
    elif arg.lower() == "false":
        return False
    elif arg.isnumeric():
        return int(arg)
    try:
        return float(arg)
    except ValueError:
        return arg


def handle_non_serializable(o):
    if isinstance(o, np.int64) or isinstance(o, np.int32):
        return int(o)
    elif isinstance(o, set):
        return list(o)
    else:
        return str(o)


def simple_parse_args_string(args_string):
    """
    Parses something like
        args1=val1,arg2=val2
    Into a dictionary
    """
    args_string = args_string.strip()
    if not args_string:
        return {}
    arg_list = [arg for arg in args_string.split(",") if arg]
    args_dict = {
        k: handle_arg_string(v) for k, v in [arg.split("=") for arg in arg_list]
    }
    return args_dict


def join_iters(iters):
    for iter in iters:
        yield from iter


def group(arr, fn):
    res = collections.defaultdict(list)

    for ob in arr:
        res[fn(ob)].append(ob)

    return list(res.values())


# Returns a list containing all values of the source_list that
# match at least one of the patterns
def pattern_match(patterns, source_list):
    if isinstance(patterns, str):
        patterns = [patterns]

    task_names = set()
    for pattern in patterns:
        for matching in fnmatch.filter(source_list, pattern):
            task_names.add(matching)
    return sorted(list(task_names))


def softmax(x):
    """Compute softmax values for each sets of scores in x."""
    e_x = np.exp(x - np.max(x))
    return e_x / e_x.sum()


def general_detokenize(string):
    string = string.replace(" n't", "n't")
    string = string.replace(" )", ")")
    string = string.replace("( ", "(")
    string = string.replace('" ', '"')
    string = string.replace(' "', '"')
    string = re.sub(r" (['.,])", r"\1", string)
    return string


def get_rolling_token_windows(token_list, prefix_token, max_seq_len, context_len):
    """
    - context_len allows for a rolling window context, allowing each prediction window to potentially
      condition on some context

    :param token_list: list
        List of tokens to be PREDICTED
    :param max_seq_len: int
        max_seq_len of model (or max_seq_len we want to use)
    :param context_len: int
        Amount of desired token context for prediction. Needs to be at least 1.
    :param prefix_token: token
        Dummy token like <eos> so the first token has something to condition on
    :return: generator
        Generator of tuples
            (input_tokens, pred_tokens)
        Note: Score only the last len(pred_tokens) logits of the LM
    """
    assert 1 <= context_len <= max_seq_len
    if not token_list:
        return
    # +1 offset, going from input->preds
    pred_len = max_seq_len - context_len + 1
    predicted = 0

    # Special handling for first window: predict all tokens
    first_seq_len = min(max_seq_len, len(token_list))
    yield ([prefix_token] + token_list[: first_seq_len - 1], token_list[:first_seq_len])
    predicted += first_seq_len

    while predicted < len(token_list):
        window_pred_len = min(len(token_list) - predicted, pred_len)
        window_end = predicted + window_pred_len

        yield (
            token_list[window_end - max_seq_len - 1 : window_end - 1],
            token_list[window_end - window_pred_len : window_end],
        )
        predicted += window_pred_len


def make_disjoint_window(pair):
    """Takes output from get_rolling_token_windows and makes the context not overlap with the continuation"""
    a, b = pair
    return a[: len(a) - (len(b) - 1)], b


class EnhancedJSONEncoder(json.JSONEncoder):
    """
    Provides a proper json encoding for the loggers and trackers json dumps.
    Notably manages the json encoding of dataclasses.
    """

    def default(self, o):
        if is_dataclass(o):
            return asdict(o)
        return super().default(o)


class Reorderer:
    def __init__(self, arr: List[Any], fn: Callable) -> None:
        """Reorder an array according to some function

        Args:
            arr (List[Any]): The initial array
            fn (Callable[[Any], Any]): A function to determine the priority of elements
        """
        self.size = len(arr)
        arr = list(enumerate(arr))
        arr = group(arr, lambda x: fn(x[1]))
        # arr = [([y[0] for y in x], x[0][1]) for x in arr]
        # TODO: overhaul reorderer. It currently grouped requests by content but we don't want this
        arr = [([y[0]], x[0][1]) for x in arr for y in x]
        arr.sort(key=lambda x: fn(x[1]))

        self.arr = arr

    def get_reordered(self):
        """Gets the reordered array

        Returns:
            List[Any]: The reordered array
        """
        return [x[1] for x in self.arr]

    def get_original(self, newarr):
        """Restores the original order of a new array based on the old array's order

        Args:
            newarr (List[Any]): The array to be restored

        Returns:
            List[Any]: The array restored to the original order
        """
        res = [None] * self.size
        cov = [False] * self.size

        for (inds, _), v in zip(self.arr, newarr):
            for ind in inds:
                res[ind] = v
                cov[ind] = True

        assert all(cov)

        return res


def make_table(result_dict, column: str = "results", sort_results: bool = True):
    """Generate table of results."""
    from pytablewriter import LatexTableWriter, MarkdownTableWriter

    if column == "results":
        column_name = "Tasks"
    elif column == "groups":
        column_name = "Groups"

    all_headers = [
        column_name,
        "Version",
        "Filter",
        "n-shot",
        "Metric",
        "Value",
        "",
        "Stderr",
    ]

    md_writer = MarkdownTableWriter()
    latex_writer = LatexTableWriter()
    md_writer.headers = all_headers
    latex_writer.headers = all_headers

    values = []

<<<<<<< HEAD
    for k, dic in result_dict[column].items():
        version = result_dict["versions"].get(k, "    N/A")
        if k in result_dict["n-shot"]:
            n = str(result_dict["n-shot"][k])
        else:
            n = " "
=======
    keys = result_dict[column].keys()
    if sort_results:
        # sort entries alphabetically
        keys = sorted(keys)
    for k in keys:
        dic = result_dict[column][k]
        version = result_dict["versions"].get(k, "N/A")
        n = str(result_dict["n-shot"][k])
>>>>>>> d4a913c4

        if "alias" in dic:
            k = dic.pop("alias")

        for (mf), v in dic.items():
            m, _, f = mf.partition(",")
            if m.endswith("_stderr"):
                continue
            if v != " ":
                v = "%.4f" % v
            if m + "_stderr" + "," + f in dic:
                se = dic[m + "_stderr" + "," + f]
                if se != "N/A":
                    se = "%.4f" % se
                values.append([k, version, f, n, m, v, "±", se])
            else:
                values.append([k, version, f, n, m, v, "", ""])
            k = ""
            version = ""
    md_writer.value_matrix = values
    latex_writer.value_matrix = values

    # todo: make latex table look good
    # print(latex_writer.dumps())

    return md_writer.dumps()


def positional_deprecated(fn):
    """
    A decorator to nudge users into passing only keyword args (`kwargs`) to the
    wrapped function, `fn`.
    """

    @functools.wraps(fn)
    def _wrapper(*args, **kwargs):
        if len(args) != 1 if inspect.ismethod(fn) else 0:
            print(
                f"WARNING: using {fn.__name__} with positional arguments is "
                "deprecated and will be disallowed in a future version of "
                "lm-evaluation-harness!"
            )
        return fn(*args, **kwargs)

    return _wrapper


def ignore_constructor(loader, node):
    return node


def import_function(loader, node):
    function_name = loader.construct_scalar(node)
    yaml_path = os.path.dirname(loader.name)

    *module_name, function_name = function_name.split(".")
    if isinstance(module_name, list):
        module_name = ".".join(module_name)
    module_path = os.path.normpath(os.path.join(yaml_path, "{}.py".format(module_name)))

    spec = importlib.util.spec_from_file_location(module_name, module_path)
    module = importlib.util.module_from_spec(spec)
    spec.loader.exec_module(module)

    function = getattr(module, function_name)
    return function


def load_yaml_config(yaml_path=None, yaml_config=None, yaml_dir=None, mode="full"):
    if mode == "simple":
        constructor_fn = ignore_constructor
    elif mode == "full":
        constructor_fn = import_function

    # Add the import_function constructor to the YAML loader
    yaml.add_constructor("!function", constructor_fn)
    if yaml_config is None:
        with open(yaml_path, "rb") as file:
            yaml_config = yaml.full_load(file)

    if yaml_dir is None:
        yaml_dir = os.path.dirname(yaml_path)

    assert yaml_dir is not None

    if "include" in yaml_config:
        include_path = yaml_config["include"]
        del yaml_config["include"]

        if isinstance(include_path, str):
            include_path = [include_path]

        # Load from the last one first
        include_path.reverse()
        final_yaml_config = {}
        for path in include_path:
            # Assumes that path is a full path.
            # If not found, assume the included yaml
            # is in the same dir as the original yaml
            if not os.path.isfile(path):
                path = os.path.join(yaml_dir, path)

            try:
                included_yaml_config = load_yaml_config(yaml_path=path, mode=mode)
                final_yaml_config.update(included_yaml_config)
            except Exception as ex:
                # If failed to load, ignore
                raise ex

        final_yaml_config.update(yaml_config)
        return final_yaml_config
    return yaml_config


def regex_replace(string, pattern, repl, count: int = 0):
    """Implements the `re.sub` function as a custom Jinja filter."""
    return re.sub(pattern, repl, string, count=count)


env = Environment(loader=BaseLoader, undefined=StrictUndefined)
env.filters["regex_replace"] = regex_replace


def apply_template(template: str, doc: dict) -> str:
    rtemplate = env.from_string(template)
    return rtemplate.render(**doc)


def create_iterator(raw_iterator, *, rank=0, world_size=1, limit=None):
    """
    Method for creating a (potentially) sliced and limited
    iterator from a raw document iterator. Used for splitting data
    among ranks in multigpu setting or only pulling a sample of documents
    """
    return islice(raw_iterator, rank, limit, world_size)<|MERGE_RESOLUTION|>--- conflicted
+++ resolved
@@ -269,23 +269,14 @@
 
     values = []
 
-<<<<<<< HEAD
-    for k, dic in result_dict[column].items():
-        version = result_dict["versions"].get(k, "    N/A")
-        if k in result_dict["n-shot"]:
-            n = str(result_dict["n-shot"][k])
-        else:
-            n = " "
-=======
     keys = result_dict[column].keys()
     if sort_results:
         # sort entries alphabetically
         keys = sorted(keys)
     for k in keys:
         dic = result_dict[column][k]
-        version = result_dict["versions"].get(k, "N/A")
+        version = result_dict["versions"].get(k, "    N/A")
         n = str(result_dict["n-shot"][k])
->>>>>>> d4a913c4
 
         if "alias" in dic:
             k = dic.pop("alias")
