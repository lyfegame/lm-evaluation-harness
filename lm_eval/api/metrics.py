import math
import random
from collections.abc import Iterable

import numpy as np
import sacrebleu
import sklearn.metrics
<<<<<<< HEAD
=======
import random
import evaluate
>>>>>>> 30936bc7

from lm_eval.api.registry import register_aggregation, register_metric

import logging

eval_logger = logging.getLogger("lm-eval")

# Register Aggregations First
@register_aggregation("mean")
def mean(arr):
    return sum(arr) / len(arr)


@register_aggregation("median")
def median(arr):
    return arr[len(arr) // 2]


# Certain metrics must be calculated across all documents in a benchmark.
# We use them as aggregation metrics, paired with no-op passthrough metric fns.
@register_aggregation("perplexity")
def perplexity(items):
    return math.exp(-mean(items))


@register_aggregation("weighted_perplexity")
def weighted_perplexity(items):
    return math.exp(-weighted_mean(items))


@register_aggregation("bits_per_byte")
def bits_per_byte(items):
    return -weighted_mean(items) / math.log(2)


@register_aggregation("f1")
def f1_score(items):
    unzipped_list = list(zip(*items))
    golds = unzipped_list[0]
    preds = unzipped_list[1]
    fscore = sklearn.metrics.f1_score(golds, preds)

    return np.max(fscore)


@register_aggregation("matthews_corrcoef")
def matthews_corrcoef(items):
    unzipped_list = list(zip(*items))
    golds = unzipped_list[0]
    preds = unzipped_list[1]
    # print(preds)
    return sklearn.metrics.matthews_corrcoef(golds, preds)


@register_aggregation("bleu")
def bleu(items):
    """The Bilingual Evaluation Understudy Score, or BLEU for short, is a metric
    for evaluating a generated sentence to a reference sentence. It counts matching
    n-grams in the candidate translation to n-grams in the reference text, where
    1-gram or unigram would be each token and a bigram comparison would be each
    word pair. The comparison is made regardless of word order
    Source: https://machinelearningmastery.com/calculate-bleu-score-for-text-python/
    Paper: https://www.aclweb.org/anthology/P02-1040/

    Higher is better
    """
    refs = list(zip(*items))[0]
    preds = list(zip(*items))[1]
    refs, preds = _sacreformat(refs, preds)
    return sacrebleu.corpus_bleu(preds, refs).score


@register_aggregation("chrf")
def chrf(items):
    """chrF++ is a tool for automatic evaluation of machine translation output
    based on character n-gram precision and recall enhanced with word n-grams.
    Source: https://github.com/m-popovic/chrF
    Paper: https://www.aclweb.org/anthology/W15-3049.pdf

    Higher is better  # TODO I think
    """
    refs = list(zip(*items))[0]
    preds = list(zip(*items))[1]
    refs, preds = _sacreformat(refs, preds)
    return sacrebleu.corpus_chrf(preds, refs).score


@register_aggregation("ter")
def ter(items):
    """Translation Error Rate is an error metric for machine translation that
    measures the number of edits required to change a system output into one
    of the references
    Source: http://www.cs.umd.edu/~snover/tercom/
    Paper: http://mt-archive.info/AMTA-2006-Snover.pdf

    Lower is better
    """
    refs = list(zip(*items))[0]
    preds = list(zip(*items))[1]
    refs, preds = _sacreformat(refs, preds)
    return sacrebleu.corpus_ter(preds, refs).score


@register_aggregation("ece")
def ece(items: list) -> float:
    probs: list[float] = []
    scores: list[float] = []
    for i in range(len(items)):
        # Get only largest probability from each example
        largest_idx = np.argmax(items[i]["probs"])
        probs.append(items[i]["probs"][largest_idx])
        scores.append(items[i]["scores"][largest_idx])

    sorted_indices = np.argsort(probs)
    sorted_probs = np.asarray(probs)[sorted_indices]
    sorted_scores = np.asarray(scores)[sorted_indices]

    def bin_to_subsets(array: np.ndarray, num_subsets: int = 10) -> np.ndarray:
        subset_size: int = len(array) // num_subsets
        remainder: int = len(array) % num_subsets
        subsets: list[np.ndarray] = []
        start: int = 0
        for _ in range(num_subsets):
            subset_end: int = start + subset_size + (1 if remainder > 0 else 0)
            subsets.append(array[start:subset_end])
            start = subset_end
            remainder -= 1
        return subsets

    probs = np.asarray([np.mean(x) for x in bin_to_subsets(sorted_probs, 10)])
    freqs = np.asarray([np.mean(x) for x in bin_to_subsets(sorted_scores, 10)])
    return np.sum(np.abs(freqs - probs)) / len(freqs)


@register_metric(
    metric="acc",
    higher_is_better=True,
    output_type=["loglikelihood", "multiple_choice"],
    aggregation="mean",
)
def acc_fn(items):  # This is a passthrough function
    return items


@register_metric(
    metric="acc_norm",
    higher_is_better=True,
    output_type=["loglikelihood", "multiple_choice"],
    aggregation="mean",
)
def acc_norm_fn(items):  # This is a passthrough function
    return items


@register_metric(
    metric="acc_mutual_info",
    higher_is_better=True,
    output_type="multiple_choice",
    aggregation="mean",
)
def acc_mutual_info_fn(items):  # This is a passthrough function
    return items


exact_match = evaluate.load("exact_match")


@register_metric(
    metric="exact_match",
    higher_is_better=True,
    output_type="generate_until",
    aggregation="mean",
)
def exact_match_fn(**kwargs):
    return exact_match.compute(**kwargs)


@register_metric(
    metric="ece",
    higher_is_better=False,
    output_type="multiple_choice",
    aggregation="ece",
)
def ece_fn(items):  # This is a passthrough function
    """
    Expected Calibration Error (ECE).

    This consists of the average absolute difference between the fraction of
    model predictions which are correct and the mean of the model's normalized
    probability for those predictions (after binning), for multiple choice questions.

    Paper: https://arxiv.org/abs/2207.05221
    """
    return items


@register_metric(
    metric="perplexity",
    higher_is_better=False,
    output_type="loglikelihood",
    aggregation="perplexity",
)
def perplexity_fn(items):  # This is a passthrough function
    return items


@register_metric(
    metric="word_perplexity",
    higher_is_better=False,
    output_type="loglikelihood_rolling",
    aggregation="weighted_perplexity",
)
def word_perplexity_fn(items):  # This is a passthrough function
    return items


@register_metric(
    metric="byte_perplexity",
    higher_is_better=False,
    output_type="loglikelihood_rolling",
    aggregation="weighted_perplexity",
)
def byte_perplexity_fn(items):  # This is a passthrough function
    return items


@register_metric(
    metric="bits_per_byte",
    higher_is_better=False,
    output_type="loglikelihood_rolling",
    aggregation="bits_per_byte",
)
def bits_per_byte_fn(items):  # This is a passthrough function
    return items


def pop_stddev(arr):
    mu = mean(arr)
    return math.sqrt(sum([(x - mu) ** 2 for x in arr]) / len(arr))


def sample_stddev(arr):
    mu = mean(arr)
    return math.sqrt(sum([(x - mu) ** 2 for x in arr]) / (len(arr) - 1))


def mean_stderr(arr):
    return sample_stddev(arr) / math.sqrt(len(arr))


@register_metric(
    metric="mcc",
    higher_is_better=True,
    output_type="multiple_choice",
    aggregation="matthews_corrcoef",
)
def mcc_fn(items):  # This is a passthrough function
    return items


@register_metric(
    metric="f1",
    higher_is_better=True,
    output_type="multiple_choice",
    aggregation="f1",
)
def f1_fn(items):  # This is a passthrough function
    return items


@register_metric(
    metric="bleu",
    higher_is_better=True,
    output_type="generate_until",
    aggregation="bleu",
)
def bleu_fn(items):  # This is a passthrough function
    return items


@register_metric(
    metric="chrf",
    higher_is_better=True,
    output_type="generate_until",
    aggregation="chrf",
)
def chrf_fn(items):  # This is a passthrough function
    return items


@register_metric(
    metric="ter",
    higher_is_better=True,
    output_type="generate_until",
    aggregation="ter",
)
def ter_fn(items):  # This is a passthrough function
    return items


@register_metric(
    metric="acc_all",
    higher_is_better=True,
    output_type="loglikelihood",
    aggregation="mean",
)
def acc_all(items):
    # Only count as correct if all answers are labeled correctly for each question
    question_scoring_dict = {}
    preds = list(zip(*items))[0]
    docs = list(zip(*items))[1]

    for doc, pred in zip(docs, preds):
        paragraph_id = doc["idx"]["paragraph"]
        question_id = doc["idx"]["question"]
        if (paragraph_id, question_id) not in question_scoring_dict:
            question_scoring_dict[(paragraph_id, question_id)] = []

        gold_label = doc["label"] == 1

        question_scoring_dict[(paragraph_id, question_id)].append(gold_label == pred)
    acc = np.mean([int(all(x)) for x in question_scoring_dict.values()])
    return acc


def acc_all_stderr(items):
    # Only count as correct if all answers are labeled correctly for each question
    question_scoring_dict = {}
    preds = list(zip(*items))[0]
    docs = list(zip(*items))[1]

    for doc, pred in zip(docs, preds):
        question_id = doc["idx"]["question"]
        if question_id not in question_scoring_dict:
            question_scoring_dict[question_id] = []

        gold_label = doc["label"] == 1
        question_scoring_dict[question_id].append(gold_label == pred)

    acc = mean_stderr([int(all(x)) for x in question_scoring_dict.values()])
    return acc


def metric_max_over_ground_truths(metric_fn, prediction, ground_truths):
    """Compute max metric between prediction and each ground truth."""
    scores_for_ground_truths = []
    for ground_truth in ground_truths:
        score = metric_fn(prediction, ground_truth)
        scores_for_ground_truths.append(score)
    return max(scores_for_ground_truths)


def weighted_mean(items):
    a, b = zip(*items)
    return sum(a) / sum(b)


def is_non_str_iterable(obj):
    return isinstance(obj, Iterable) and not isinstance(obj, str)


def _sacreformat(refs, preds):
    """Format refs and preds for sacrebleu corpus calculation. It is very particular"""
    # Sacrebleu expects (List[str], List[List[str])
    #   e.g. sacrebleu.corpus_bleu([pred_t], [[ref1_stream], [ref2_stream], ...])

    # Note [ref1_stream] is the first reference for each pred.
    # So lists are size N and (M, N) for N preds and M possible refs for each pred
    # This is a different order of dimensions that I would expect

    # We expect refs to be List[str] or List[List[str]], the outer list corresponding to preds
    # Must become List[List[str]] with the inner list corresponding to preds
    if not is_non_str_iterable(refs):
        refs = list(refs)
    if not is_non_str_iterable(refs[0]):
        refs = [[ref] for ref in refs]
    refs = list(zip(*refs))
    # Note the number of refs in each ref list much match the number of preds

    # We expect preds to be List[str] or List[List[str]]. Must become List[str]
    if not is_non_str_iterable(preds):
        preds = list(preds)
    if is_non_str_iterable(preds[0]):
        assert len(preds[0]) == 1, f"Pred must be a str, was {preds[0]}"
        preds = [pred[0] for pred in preds]

    return refs, preds


# stderr stuff


class _bootstrap_internal:
    def __init__(self, f, n) -> None:
        self.f = f
        self.n = n

    def __call__(self, v):
        i, xs = v
        rnd = random.Random()
        rnd.seed(i)
        res = []
        for _ in range(self.n):
            res.append(self.f(rnd.choices(xs, k=len(xs))))
        return res


def bootstrap_stderr(f, xs, iters):
    import multiprocessing as mp

    pool = mp.Pool(mp.cpu_count())
    # this gives a biased estimate of the stderr (i.e w/ the mean, it gives something
    # equivalent to stderr calculated without Bessel's correction in the stddev.
    # Unfortunately, I haven't been able to figure out what the right correction is
    # to make the bootstrap unbiased - i considered multiplying by sqrt(n/(n-1)) but
    # that would be ad-hoc and I can't prove that that would actually be an unbiased estimator)
    # Thankfully, shouldn't matter because our samples are pretty big usually anyways
    res = []
    chunk_size = min(1000, iters)
    from tqdm import tqdm

    print("bootstrapping for stddev:", f.__name__)
    for bootstrap in tqdm(
        pool.imap(
            _bootstrap_internal(f, chunk_size),
            [(i, xs) for i in range(iters // chunk_size)],
        ),
        total=iters // chunk_size,
    ):
        # sample w replacement
        res.extend(bootstrap)

    pool.close()
    return sample_stddev(res)


def stderr_for_metric(metric, bootstrap_iters):
    bootstrappable = [
        median,
        matthews_corrcoef,
        f1_score,
        perplexity,
        bleu,
        chrf,
        ter,
    ]

    if metric in bootstrappable:
        return lambda x: bootstrap_stderr(metric, x, iters=bootstrap_iters)

    stderr = {mean: mean_stderr, acc_all: acc_all_stderr}

    return stderr.get(metric, None)<|MERGE_RESOLUTION|>--- conflicted
+++ resolved
@@ -1,21 +1,17 @@
+import logging
 import math
 import random
 from collections.abc import Iterable
 
+import evaluate
 import numpy as np
 import sacrebleu
 import sklearn.metrics
-<<<<<<< HEAD
-=======
-import random
-import evaluate
->>>>>>> 30936bc7
 
 from lm_eval.api.registry import register_aggregation, register_metric
 
-import logging
-
 eval_logger = logging.getLogger("lm-eval")
+
 
 # Register Aggregations First
 @register_aggregation("mean")
