from __future__ import annotations

import logging
import math
import os
import random
import re
import string
from collections.abc import Callable, Iterable, Sequence
from typing import Generic, TypeVar

import numpy as np

from lm_eval.api.registry import register_aggregation, register_metric


T = TypeVar("T")

eval_logger = logging.getLogger(__name__)


# Register Aggregations First
@register_aggregation("bypass")
def bypass_agg(arr):
    return 999


@register_aggregation("nanmean")
def nanmean(arr: list[float]) -> float:
    if len(arr) == 0 or all(np.isnan(arr)):
        return np.nan
    return np.nanmean(arr)


@register_aggregation("mean")
def mean(arr: Sequence[float]) -> float:
    return sum(arr) / len(arr)


@register_aggregation("median")
def median(arr: list[float]) -> float:
    return arr[len(arr) // 2]


# Certain metrics must be calculated across all documents in a benchmark.
# We use them as aggregation metrics, paired with no-op passthrough metric fns.
@register_aggregation("perplexity")
def perplexity(items: list[float]) -> float:
    return math.exp(-mean(items))


@register_aggregation("weighted_perplexity")
def weighted_perplexity(items: list[tuple[float, float]]) -> float:
    return math.exp(-weighted_mean(items))


@register_aggregation("bits_per_byte")
def bits_per_byte(items: list[tuple[float, float]]) -> float:
    return -weighted_mean(items) / math.log(2)


@register_aggregation("f1")
def f1_score(items):
    from sklearn.metrics import f1_score

    unzipped_list = list(zip(*items))
    golds = unzipped_list[0]
    preds = unzipped_list[1]
    fscore = f1_score(golds, preds)

    return np.max(fscore)


@register_aggregation("matthews_corrcoef")
def matthews_corrcoef(items: Iterable[tuple[int, int] | tuple[str, str]]) -> float:
    from sklearn.metrics import matthews_corrcoef

    unzipped_list = list(zip(*items))
    golds = unzipped_list[0]
    preds = unzipped_list[1]
    return matthews_corrcoef(golds, preds)


@register_aggregation("bleu")
def bleu(items: Iterable[tuple[str, str]]):
    """The Bilingual Evaluation Understudy Score, or BLEU for short, is a metric
    for evaluating a generated sentence to a reference sentence. It counts matching
    n-grams in the candidate translation to n-grams in the reference text, where
    1-gram or unigram would be each token and a bigram comparison would be each
    word pair. The comparison is made regardless of word order
    Source: https://machinelearningmastery.com/calculate-bleu-score-for-text-python/
    Paper: https://www.aclweb.org/anthology/P02-1040/

    Higher is better
    """
    import sacrebleu

    refs = list(zip(*items))[0]
    preds = list(zip(*items))[1]
    refs, preds = _sacreformat(refs, preds)
    return sacrebleu.corpus_bleu(preds, refs).score


@register_aggregation("chrf")
def chrf(items):
    """chrF++ is a tool for automatic evaluation of machine translation output
    based on character n-gram precision and recall enhanced with word n-grams.
    Source: https://github.com/m-popovic/chrF
    Paper: https://www.aclweb.org/anthology/W15-3049.pdf

    Higher is better  # TODO I think
    """
    import sacrebleu

    refs = list(zip(*items))[0]
    preds = list(zip(*items))[1]
    refs, preds = _sacreformat(refs, preds)
    return sacrebleu.corpus_chrf(preds, refs).score


@register_aggregation("ter")
def ter(items: Iterable[tuple[str, str]]):
    """Translation Error Rate is an error metric for machine translation that
    measures the number of edits required to change a system output into one
    of the references
    Source: http://www.cs.umd.edu/~snover/tercom/
    Paper: http://mt-archive.info/AMTA-2006-Snover.pdf

    Lower is better
    """
    import sacrebleu

    refs = list(zip(*items))[0]
    preds = list(zip(*items))[1]
    refs, preds = _sacreformat(refs, preds)
    return sacrebleu.corpus_ter(preds, refs).score


@register_aggregation("brier_score")
def brier_score(
    items: Iterable[tuple[str, float]],
):  # This is a passthrough function
    gold, predictions = list(zip(*items))
    bs, num_class = np.array(predictions).shape

    gold = list(gold)
    gold_one_hot = np.eye(num_class)[gold]
    return np.mean(np.sum((predictions - gold_one_hot) ** 2, axis=1))


@register_metric(
    metric="brier_score",
    higher_is_better=False,
    output_type=["multiple_choice"],
    aggregation="brier_score",
)
def brier_score_fn(items):  # This is a passthrough function
    return items


@register_metric(
    metric="acc",
    higher_is_better=True,
    output_type=["loglikelihood", "multiple_choice"],
    aggregation="mean",
)
def acc_fn(items):  # This is a passthrough function
    return items


@register_metric(
    metric="acc_norm",
    higher_is_better=True,
    output_type=["loglikelihood", "multiple_choice"],
    aggregation="mean",
)
def acc_norm_fn(items):  # This is a passthrough function
    return items


@register_metric(
    metric="acc_mutual_info",
    higher_is_better=True,
    output_type="multiple_choice",
    aggregation="mean",
)
def acc_mutual_info_fn(items):  # This is a passthrough function
    return items


### the code used in the `exact_match_hf_evaluate` function is ported from
### https://github.com/huggingface/evaluate/blob/main/metrics/exact_match/exact_match.py
### which is under the apache license.

# Copyright 2020 The HuggingFace Datasets Authors and the current dataset script contributor.

# Licensed under the Apache License, Version 2.0 (the "License");
# you may not use this file except in compliance with the License.
# You may obtain a copy of the License at

#     http://www.apache.org/licenses/LICENSE-2.0


# Unless required by applicable law or agreed to in writing, software
# distributed under the License is distributed on an "AS IS" BASIS,
# WITHOUT WARRANTIES OR CONDITIONS OF ANY KIND, either express or implied.
# See the License for the specific language governing permissions and
# limitations under the License.
def exact_match_hf_evaluate(
<<<<<<< HEAD
    predictions: Iterable[str],
    references: Iterable[str],
    regexes_to_ignore=None,
    ignore_case=False,
    ignore_punctuation=False,
    ignore_numbers=False,
=======
    predictions: Iterable[str] | str,
    references: Iterable[str] | str,
    regexes_to_ignore: list[str] | None = None,
    ignore_case: bool = False,
    ignore_punctuation: bool = False,
    ignore_numbers: bool = False,
    multi_target: bool = False,
>>>>>>> 00a77ebd
):
    """
    Compute exact match scores between predictions and references.

    This function computes the exact match score by comparing predictions
    and references. It supports optional preprocessing steps such as ignoring
    case, punctuation, numbers, and specific regex patterns.

    Note:
        predictions and references can have different lengths.
        numpy broadcasting rule applies

    Args:
        predictions (Iterable[str] | str): The predicted strings to evaluate.
        references (Iterable[str] | str): The reference strings to compare against.
        regexes_to_ignore (list[str], optional): A list of regex patterns to remove
            from both predictions and references before comparison. Defaults to None.
        ignore_case (bool, optional): If True, ignores case differences during comparison.
            Defaults to False.
        ignore_punctuation (bool, optional): If True, removes punctuation from strings
            before comparison. Defaults to False.
        ignore_numbers (bool, optional): If True, removes numeric characters from strings
            before comparison. Defaults to False.
        multi_target (bool, optional): If True, returns 1.0 if any prediction matches any
            reference, otherwise 0.0. Defaults to False.

    Returns:
        dict: A dictionary containing the exact match score:
            - "exact_match" (float): The mean exact match score or 1.0/0.0 if `multi_target` is True.
    """
    predictions, references = list(predictions), list(references)
    assert len(predictions) == len(references) if not multi_target else True, (
        "predictions and references must have the same length unless `multi_target` is True"
    )

    if regexes_to_ignore is not None:
        for s in regexes_to_ignore:
            predictions = np.array([re.sub(s, "", x) for x in predictions])
            references = np.array([re.sub(s, "", x) for x in references])
    else:
        predictions = np.asarray(predictions)
        references = np.asarray(references)

    if ignore_case:
        predictions = np.char.lower(predictions)
        references = np.char.lower(references)

    if ignore_punctuation:
        repl_table = string.punctuation.maketrans("", "", string.punctuation)
        predictions = np.char.translate(predictions, table=repl_table)
        references = np.char.translate(references, table=repl_table)

    if ignore_numbers:
        repl_table = string.digits.maketrans("", "", string.digits)
        predictions = np.char.translate(predictions, table=repl_table)
        references = np.char.translate(references, table=repl_table)

    score_list = predictions == references

    return {
        "exact_match": np.mean(score_list)
        if not multi_target
        else float(np.any(score_list))
    }


###


@register_metric(
    metric="exact_match",
    higher_is_better=True,
    output_type="generate_until",
    aggregation="mean",
)
def exact_match_fn(references: list[str], predictions: list[str], **kwargs):
    return exact_match_hf_evaluate(predictions, references, **kwargs)


@register_metric(
    metric="perplexity",
    higher_is_better=False,
    output_type="loglikelihood",
    aggregation="perplexity",
)
def perplexity_fn(items):  # This is a passthrough function
    return items


@register_metric(
    metric="word_perplexity",
    higher_is_better=False,
    output_type="loglikelihood_rolling",
    aggregation="weighted_perplexity",
)
def word_perplexity_fn(items: T) -> T:  # This is a passthrough function
    return items


@register_metric(
    metric="byte_perplexity",
    higher_is_better=False,
    output_type="loglikelihood_rolling",
    aggregation="weighted_perplexity",
)
def byte_perplexity_fn(items: T) -> T:  # This is a passthrough function
    return items


@register_metric(
    metric="bits_per_byte",
    higher_is_better=False,
    output_type="loglikelihood_rolling",
    aggregation="bits_per_byte",
)
def bits_per_byte_fn(items: T) -> T:  # This is a passthrough function
    return items


def pop_stddev(arr):
    mu = mean(arr)
    return math.sqrt(sum([(x - mu) ** 2 for x in arr]) / len(arr))


def sample_stddev(arr: Sequence[float]) -> float:
    mu = mean(arr)
    return math.sqrt(sum([(x - mu) ** 2 for x in arr]) / (len(arr) - 1))


def mean_stderr(arr):
    return sample_stddev(arr) / math.sqrt(len(arr))


@register_metric(
    metric="bypass",
    higher_is_better=True,
    output_type=["loglikelihood", "multiple_choice", "generate_until"],
    aggregation="bypass",
)
def bypass(items):
    return None


@register_metric(
    metric="mcc",
    higher_is_better=True,
    output_type="multiple_choice",
    aggregation="matthews_corrcoef",
)
def mcc_fn(items):  # This is a passthrough function
    return items


@register_metric(
    metric="f1",
    higher_is_better=True,
    output_type="multiple_choice",
    aggregation="f1",
)
def f1_fn(items):  # This is a passthrough function
    return items


@register_metric(
    metric="bleu",
    higher_is_better=True,
    output_type="generate_until",
    aggregation="bleu",
)
def bleu_fn(items):  # This is a passthrough function
    return items


@register_metric(
    metric="chrf",
    higher_is_better=True,
    output_type="generate_until",
    aggregation="chrf",
)
def chrf_fn(items):  # This is a passthrough function
    return items


@register_metric(
    metric="ter",
    higher_is_better=True,
    output_type="generate_until",
    aggregation="ter",
)
def ter_fn(items):  # This is a passthrough function
    return items


@register_metric(
    metric="acc_all",
    higher_is_better=True,
    output_type="loglikelihood",
    aggregation="mean",
)
def acc_all(items):
    # Only count as correct if all answers are labeled correctly for each question
    question_scoring_dict = {}
    preds = list(zip(*items))[0]
    docs = list(zip(*items))[1]

    for doc, pred in zip(docs, preds):
        paragraph_id = doc["idx"]["paragraph"]
        question_id = doc["idx"]["question"]
        if (paragraph_id, question_id) not in question_scoring_dict:
            question_scoring_dict[(paragraph_id, question_id)] = []

        gold_label = doc["label"] == 1

        question_scoring_dict[(paragraph_id, question_id)].append(gold_label == pred)
    acc = np.mean([int(all(x)) for x in question_scoring_dict.values()])
    return acc


def acc_all_stderr(items):
    # Only count as correct if all answers are labeled correctly for each question
    question_scoring_dict = {}
    preds = list(zip(*items))[0]
    docs = list(zip(*items))[1]

    for doc, pred in zip(docs, preds):
        question_id = doc["idx"]["question"]
        if question_id not in question_scoring_dict:
            question_scoring_dict[question_id] = []

        gold_label = doc["label"] == 1
        question_scoring_dict[question_id].append(gold_label == pred)

    acc = mean_stderr([int(all(x)) for x in question_scoring_dict.values()])
    return acc


def metric_max_over_ground_truths(metric_fn, prediction, ground_truths):
    """Compute max metric between prediction and each ground truth."""
    scores_for_ground_truths = []
    for ground_truth in ground_truths:
        score = metric_fn(prediction, ground_truth)
        scores_for_ground_truths.append(score)
    return max(scores_for_ground_truths)


def weighted_mean(items: list[tuple[float, float]]) -> float:
    a, b = zip(*items)
    return sum(a) / sum(b)


def is_non_str_iterable(obj):
    return isinstance(obj, Iterable) and not isinstance(obj, str)


def _sacreformat(refs, preds):
    """Format refs and preds for sacrebleu corpus calculation. It is very particular"""
    # Sacrebleu expects (list[str], list[list[str])
    #   e.g. sacrebleu.corpus_bleu([pred_t], [[ref1_stream], [ref2_stream], ...])

    # Note [ref1_stream] is the first reference for each pred.
    # So lists are size N and (M, N) for N preds and M possible refs for each pred
    # This is a different order of dimensions that I would expect

    # We expect refs to be list[str] or list[list[str]], the outer list corresponding to preds
    # Must become list[list[str]] with the inner list corresponding to preds
    if not is_non_str_iterable(refs):
        refs = list(refs)
    if not is_non_str_iterable(refs[0]):
        refs = [[ref] for ref in refs]
    refs = list(zip(*refs))
    # Note the number of refs in each ref list much match the number of preds

    # We expect preds to be list[str] or list[list[str]]. Must become list[str]
    if not is_non_str_iterable(preds):
        preds = list(preds)
    if is_non_str_iterable(preds[0]):
        assert len(preds[0]) == 1, f"Pred must be a str, was {preds[0]}"
        preds = [pred[0] for pred in preds]

    return refs, preds


# stderr stuff


class _bootstrap_internal(Generic[T]):
    """
    Pool worker: `(i, xs)` → `n` bootstrap replicates
    of `f(xs)`using a RNG seeded with `i`.
    """

    def __init__(self, f: Callable[[Sequence[T]], float], n: int) -> None:
        self.f = f
        self.n = n

    def __call__(self, v: tuple[int, Sequence[T]]) -> list[float]:
        i, xs = v
        rnd = random.Random()
        rnd.seed(i)
        res = []
        for _ in range(self.n):
            res.append(self.f(rnd.choices(xs, k=len(xs))))
        return res


def _bootstrap_internal_no_mp(
    f: Callable[[Sequence[T]], float], xs: Sequence[T], iters: int
) -> list[float]:
    """
    Single-process fallback: compute `iters` bootstrap replicates
    of statistic`f(xs)`, chunked (≤ 1000 draws).
    """
    res = []
    chunk_size = min(1000, iters)
    from tqdm import tqdm

    print(f"bootstrapping for stddev: {f.__name__}")

    # A single loop replaces the multiprocessing pool.
    for i in tqdm(range(iters // chunk_size)):
        rnd = random.Random(i)
        for _ in range(chunk_size):
            res.append(f(rnd.choices(xs, k=len(xs))))

    return res


def bootstrap_stderr(
    f: Callable[[Sequence[T]], float], xs: Sequence[T], iters: int
) -> float:
    """
    Bootstrap estimate of the standard error of statistic `f(xs)`
    using up to `iters` resamples, chunked (≤ 1000 draws)

    Executes in parallel unless the env-var `DISABLE_MULTIPROC` is set;
    """
    if not os.getenv("DISABLE_MULTIPROC"):
        import multiprocessing as mp

        # this gives a biased estimate of the stderr (i.e w/ the mean, it gives something
        # equivalent to stderr calculated without Bessel's correction in the stddev.
        # Unfortunately, I haven't been able to figure out what the right correction is
        # to make the bootstrap unbiased - i considered multiplying by sqrt(n/(n-1)) but
        # that would be ad-hoc and I can't prove that that would actually be an unbiased estimator)
        # Thankfully, shouldn't matter because our samples are pretty big usually anyways
        res = []
        chunk_size = min(1000, iters)
        from tqdm import tqdm

        print("bootstrapping for stddev:", f.__name__)
        with mp.Pool(mp.cpu_count()) as pool:
            for bootstrap in tqdm(
                pool.imap(
                    _bootstrap_internal(f, chunk_size),
                    [(i, xs) for i in range(iters // chunk_size)],
                ),
                total=iters // chunk_size,
            ):
                # sample w replacement
                res.extend(bootstrap)
    else:
        res = _bootstrap_internal_no_mp(f, xs, iters)

    return sample_stddev(res)


def stderr_for_metric(
    metric: Callable[[Sequence[T]], float], bootstrap_iters: int
) -> Callable[[Sequence[T]], float] | None:
    """
    Return a function that estimates the standard error of `metric(xs)`.

    * If `bootstrap_iters > 0` and the metric is in the pre-approved
      bootstrappable list, use `bootstrap_stderr` with that many draws.
    * If the metric has a closed-form SE (e.g. `mean`, `acc_all`), use it.
    * Otherwise, return `None`.
    """

    if bootstrap_iters <= 0:
        # return no function (don't compute stderr) if bootstrap iters = 0
        return None

    bootstrappable = [
        median,
        matthews_corrcoef,
        f1_score,
        perplexity,
        bleu,
        chrf,
        ter,
        nanmean,
    ]

    if metric in bootstrappable:
        return lambda x: bootstrap_stderr(metric, x, iters=bootstrap_iters)

    stderr = {mean: mean_stderr, acc_all: acc_all_stderr}

    return stderr.get(metric)


def pooled_sample_stderr(stderrs: list[float], sizes: list[int]):
    # Used to aggregate bootstrapped stderrs across subtasks in a group,
    # when we are weighting by the size of each subtask.
    #

    assert len(stderrs) == len(sizes)

    # formula source: https://en.wikipedia.org/wiki/Pooled_variance
    # and: https://stats.stackexchange.com/a/4841331
    # this empirically seems to match running `stderr_for_metric` on all instances
    # from the subtasks concatenated with each other.
    pooled_sample_var = (
        sum([(size - 1) * stderr**2 * size for size, stderr in zip(sizes, stderrs)])
    ) / (sum(sizes) - len(sizes))

    return np.sqrt(pooled_sample_var / sum(sizes))


def combined_sample_stderr(stderrs: list[float], sizes: list[int], metrics=None):
    assert metrics is not None, (
        "Need to pass a list of each subtask's metric for this stderr aggregation"
    )
    assert len(stderrs) == len(sizes) and len(sizes) == len(metrics)

    # See https://github.com/EleutherAI/lm-evaluation-harness/pull/1390 for more documentation.
    # This formula depends on sample means.
    # removed because it seems to give erroneously huge stderrs for groupings of tasks
    # and does not seem to match up with bootstrap-calculated stderrs for groups.

    ### don't use this unless a statistician has told you it's the right thing to do ###

    # accumulators: we'll aggregate pairwise N - 1 times
    variance = stderrs[0] ** 2
    curr_size = sizes[0]
    curr_score = metrics[0]

    for stderr, size, score in zip(stderrs[1:], sizes[1:], metrics[1:]):
        curr_score = ((curr_score * curr_size) + (score * size)) / (
            curr_size + size
        )  # NOTE: this assumes our aggregation fn is "mean"

        variance = ((curr_size - 1) * variance + (size - 1) * (stderr**2)) / (
            curr_size + size - 1
        ) + curr_size * size / ((curr_size + size) * (curr_size + size - 1)) * (
            curr_score - score
        ) ** 2

    return np.sqrt(variance)


def aggregate_subtask_metrics(
    metrics: list[float], sizes: list[float], weight_by_size: bool = True
):
    # A helper function that is used to aggregate
    # subtask scores cross-task.
    # TODO: does not hold for non-mean aggregations
    if not weight_by_size:
        sizes = [1] * len(sizes)

    assert len(metrics) == len(sizes)

    return sum(metric * size for metric, size in zip(metrics, sizes)) / sum(sizes)<|MERGE_RESOLUTION|>--- conflicted
+++ resolved
@@ -207,14 +207,6 @@
 # See the License for the specific language governing permissions and
 # limitations under the License.
 def exact_match_hf_evaluate(
-<<<<<<< HEAD
-    predictions: Iterable[str],
-    references: Iterable[str],
-    regexes_to_ignore=None,
-    ignore_case=False,
-    ignore_punctuation=False,
-    ignore_numbers=False,
-=======
     predictions: Iterable[str] | str,
     references: Iterable[str] | str,
     regexes_to_ignore: list[str] | None = None,
@@ -222,7 +214,6 @@
     ignore_punctuation: bool = False,
     ignore_numbers: bool = False,
     multi_target: bool = False,
->>>>>>> 00a77ebd
 ):
     """
     Compute exact match scores between predictions and references.
