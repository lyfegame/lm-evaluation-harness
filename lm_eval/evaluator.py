import random
import itertools
import collections

import torch

import logging
import numpy as np

import lm_eval.api
import lm_eval.models
import lm_eval.api.metrics
import lm_eval.api.registry

from lm_eval.tasks import (
    get_task_dict,
    TaskManager
)
from lm_eval.utils import (
    positional_deprecated,
    run_task_tests,
    get_git_commit_hash,
    simple_parse_args_string,
    eval_logger
)


@positional_deprecated
def simple_evaluate(
    model,
    model_args=None,
    tasks=None,
    num_fewshot=None,
    batch_size=None,
    max_batch_size=None,
    device=None,
    use_cache=None,
    limit=None,
    bootstrap_iters: int = 100000,
    check_integrity: bool = False,
    decontamination_ngrams_path=None,
    write_out: bool = False,
    log_samples: bool = True,
    gen_kwargs: str = None,
<<<<<<< HEAD
    weight_by_size: bool = False,
=======
    task_manager: TaskManager = None,
    verbosity: str = "INFO",
    predict_only: bool = False,
>>>>>>> 74119471
):
    """Instantiate and evaluate a model on a list of tasks.

    :param model: Union[str, LM]
        Name of model or LM object, see lm_eval.models.get_model
    :param model_args: Optional[str]
        String arguments for each model class, see LM.create_from_arg_string.
        Ignored if `model` argument is a LM object.
<<<<<<< HEAD
    :param tasks: list[Task]
        List of Task objects. Task objects will be taken to have name task.EVAL_HARNESS_NAME if defined and type(task).__name__ otherwise.
=======
    :param tasks: list[Union[str, dict, Task]]
        List of task names or Task objects. Task objects will be taken to have name task.EVAL_HARNESS_NAME if defined and type(task).__name__ otherwise.
>>>>>>> 74119471
    :param num_fewshot: int
        Number of examples in few-shot context
    :param batch_size: int or str, optional
        Batch size for model
    :param max_batch_size: int, optional
        Maximal batch size to try with automatic batch size detection
    :param device: str, optional
        PyTorch device (e.g. "cpu" or "cuda:0") for running models
    :param use_cache: str, optional
        A path to a sqlite db file for caching model responses. `None` if not caching.
    :param limit: int or float, optional
        Limit the number of examples per task (only use this for testing), If <1, limit is a percentage of the total number of examples.
    :param bootstrap_iters:
        Number of iterations for bootstrap statistics
    :param check_integrity: bool
        Whether to run the relevant part of the test suite for the tasks
    :param write_out: bool
        If True, write out an example document and model input for checking task integrity
    :param log_samples: bool
        If True, write out all model outputs and documents for per-sample measurement and post-hoc analysis
    :param gen_kwargs: str
        String arguments for model generation
        Ignored for all tasks with loglikelihood output_type
    :param predict_only: bool
        If true only model outputs will be generated and returned. Metrics will not be evaluated

    :return
        Dictionary of results
    """
    random.seed(0)
    np.random.seed(1234)
    torch.manual_seed(
        1234
    )  # TODO: this may affect training runs that are run with evaluation mid-run.

    eval_logger.setLevel(getattr(logging, f"{verbosity}"))

    if tasks is None:
        tasks = []
    assert (
        tasks != []
    ), "No tasks specified, or no tasks found. Please verify the task names."

    if gen_kwargs is not None:
        gen_kwargs = simple_parse_args_string(gen_kwargs)
        eval_logger.warning(
            "generation_kwargs specified through cli, these settings will update set parameters in yaml tasks. Ensure 'do_sample=True' for non-greedy decoding!"
        )
        if gen_kwargs == "":
            gen_kwargs = None

    if isinstance(model, str):
        if model_args is None:
            model_args = ""
        lm = lm_eval.api.registry.get_model(model).create_from_arg_string(
            model_args,
            {
                "batch_size": batch_size,
                "max_batch_size": max_batch_size,
                "device": device,
            },
        )
    else:
        assert isinstance(model, lm_eval.api.model.LM)
        lm = model

    if use_cache is not None:
        print(f"Using cache at {use_cache + '_rank' + str(lm.rank) + '.db'}")
        lm = lm_eval.api.model.CachingLM(
            lm,
            use_cache
            # each rank receives a different cache db.
            # necessary to avoid multiple writes to cache at once
            + "_rank"
            + str(lm.rank)
            + ".db",
        )

<<<<<<< HEAD
    task_dict = tasks
    for task_name in task_dict.keys():
        task_obj = task_dict[task_name]
        if type(task_obj) == tuple:
=======
    if task_manager is None:
        task_manager = TaskManager(verbosity)

    eval_logger.info(
        "get_task_dict has been updated to accept an optional argument, `task_manager`"
        "Read more here: https://github.com/EleutherAI/lm-evaluation-harness/blob/recursive-groups/docs/interface.md#external-library-usage"
        )
    task_dict = get_task_dict(tasks, task_manager)
    for task_name in task_dict.keys():
        task_obj = task_dict[task_name]
        if isinstance(task_obj, tuple):
>>>>>>> 74119471
            _, task_obj = task_obj
            if task_obj is None:
                continue

        if task_obj.get_config("output_type") == "generate_until":
            if gen_kwargs is not None:
                task_obj.override_config(
                    key="generation_kwargs", value=gen_kwargs, update=True
                )

            if predict_only:
                log_samples = True
                eval_logger.info(
                    f"Processing {task_name} in output-only mode. Metrics will not be calculated!"
                )
                # we have to change the class properties post-hoc. This is pretty hacky.
                task_obj.override_metric(metric_name="bypass")

        if num_fewshot is not None:
            if (default_num_fewshot := task_obj.get_config("num_fewshot")) == 0:
                eval_logger.info(
                    f"num_fewshot has been set to 0 for {task_name} in its config. Manual configuration will be ignored."
                )
            else:
                eval_logger.warning(
                    f"Overwriting default num_fewshot of {task_name} from {default_num_fewshot} to {num_fewshot}"
                )
                task_obj.override_config(key="num_fewshot", value=num_fewshot)

    if check_integrity:
        run_task_tests(task_list=tasks)

    results = evaluate(
        lm=lm,
        task_dict=task_dict,
        limit=limit,
        bootstrap_iters=bootstrap_iters,
        decontamination_ngrams_path=decontamination_ngrams_path,
        write_out=write_out,
        log_samples=log_samples,
<<<<<<< HEAD
        weight_by_size=weight_by_size,
=======
        verbosity=verbosity,
>>>>>>> 74119471
    )

    if lm.rank == 0:
        if isinstance(model, str):
            model_name = model
        elif hasattr(model, "config") and hasattr(model.config, "_name_or_path"):
            model_name = model.config._name_or_path
        else:
            model_name = type(model).__name__

        # add info about the model and few shot config
        results["config"] = {
            "model": model_name,
            "model_args": model_args,
            "batch_size": batch_size,
            "batch_sizes": list(lm.batch_sizes.values())
            if hasattr(lm, "batch_sizes")
            else [],
            "device": device,
            "use_cache": use_cache,
            "limit": limit,
            "bootstrap_iters": bootstrap_iters,
            "gen_kwargs": gen_kwargs,
        }
        results["git_hash"] = get_git_commit_hash()
        return results
    else:
        return None


decontaminate_suffix = "_decontaminate"


@positional_deprecated
def evaluate(
    lm,
    task_dict,
    limit=None,
    bootstrap_iters: int = 100000,
    decontamination_ngrams_path=None,
    write_out: bool = False,
    log_samples: bool = True,
<<<<<<< HEAD
    weight_by_size: bool = False,
=======
    verbosity: str = "INFO",
>>>>>>> 74119471
):
    """Instantiate and evaluate a model on a list of tasks.

    :param lm: obj
        Language Model
    :param task_dict: dict[str, Task]
        Dictionary of tasks. Tasks will be taken to have name type(task).config.task .
    :param limit: int, optional
        Limit the number of examples per task (only use this for testing)
    :param bootstrap_iters:
        Number of iterations for bootstrap statistics
    :param write_out: bool
        If True, write out an example document and model input for checking task integrity
    :param log_samples: bool
        If True, write out all model outputs and documents for per-sample measurement and post-hoc analysis
    :return
        Dictionary of results
    """

    eval_logger.setLevel(getattr(logging, f"{verbosity}"))
    # decontaminate = decontamination_ngrams_path is not None

    for task_name, task in task_dict.items():
        if isinstance(task, tuple):
            _, task = task
        if not log_samples:
            assert (
                "bypass" not in getattr(task, "_metric_fn_list", {}).keys()
            ), f"log_samples must be True for 'bypass' only tasks: {task_name}"

    # stores the final result for each task, for each metric/filter pair.
    results = collections.defaultdict(dict)
    # Tracks each task's version.
    versions = collections.defaultdict(dict)
    # Tracks the YAML configs of all chosen tasks.
    configs = collections.defaultdict(dict)
    # logs info about each document evaluated.
    samples = collections.defaultdict(list)
    # tracks all Instances/requests a model must generate output on.
    requests = collections.defaultdict(list)
    # Aggregated task scores presented with groups
    results_agg = collections.defaultdict(dict)
    # Aggregated groups scores only
    groups_agg = collections.defaultdict(dict)
    # stores the amount to pad out reqs per req. type so that
    # number of fwd passes per distributed rank is equal
    padding_requests = collections.defaultdict(int)
    # store the hierarchy to do proper ordering
    task_hierarchy = collections.defaultdict(list)
    # store num-fewshot value per task
    num_fewshot = collections.defaultdict(int)

    # get lists of each type of request
    for task_name, task in task_dict.items():
        if isinstance(task, tuple):
            group_name, task = task
            task_hierarchy[group_name].append(task_name)
            versions[group_name] = "N/A"

        else:
            group_name = None
            task_hierarchy[task_name] = []

        if task is None:
            continue

        versions[task_name] = task.VERSION
        configs[task_name] = dict(task.dump_config())

        if "num_fewshot" in configs[task_name]:
            if configs[task_name]["metadata"]:
                n_shot = configs[task_name]["metadata"].get("num_fewshot", None)
            if not n_shot:
                n_shot = configs[task_name]["num_fewshot"]
        else:
            n_shot = 0 # TODO: is this always right?
        num_fewshot[task_name] = n_shot

        if "task_alias" in configs[task_name]:
            results[task_name]["alias"] = configs[task_name]["task_alias"]

        if (
            ("group_alias" in configs[task_name])
            and (group_name not in results)
            and (group_name is not None)
        ):
            results[group_name]["alias"] = configs[task_name]["group_alias"]

        if limit is not None:
            if task.has_test_docs():
                task_docs = task.test_docs()
            elif task.has_validation_docs():
                task_docs = task.validation_docs()
            else:
                raise RuntimeError("Task has neither test_docs nor validation_docs")
            limit = int(len(task_docs) * limit) if limit < 1.0 else int(limit)

        task.build_all_requests(limit=limit, rank=lm.rank, world_size=lm.world_size)

        eval_logger.debug(
            f"Task: {task_name}; number of requests on this rank: {len(task.instances)}"
        )

        if write_out:
            for inst in task.instances:
                # print the prompt for the first few documents
                if inst.doc_id < 1:
                    eval_logger.info(
                        f"Task: {task_name}; document {inst.doc_id}; context prompt (starting on next line):\
\n{inst.args[0]}\n(end of prompt on previous line)\ntarget string or answer choice index (starting on next line):\n{task.doc_to_target(inst.doc)}\n(end of target on previous line)"
                    )
                    eval_logger.info(f"Request: {str(inst)}")

        # aggregate Instances by LM method requested to get output.
        for instance in task.instances:
            reqtype = instance.request_type
            requests[reqtype].append(instance)

        if lm.world_size > 1:
            instances_rnk = torch.tensor(len(task._instances), device=lm.device)
            gathered_item = (
                lm.accelerator.gather(instances_rnk).cpu().detach().numpy().tolist()
            )

            # compute number of pseudobatches to pad with (FSDP/DDP require even batches among ranks)
            numpad = max(gathered_item) - gathered_item[lm.rank]
            padding_requests[task.OUTPUT_TYPE] += numpad

    ### Run LM on inputs, get all outputs ###
    # execute each type of request
    for reqtype, reqs in requests.items():
        eval_logger.info(f"Running {reqtype} requests")
        # create `K` copies of each request `req` based off `K = req.repeats`
        cloned_reqs = []
        for req in reqs:
            cloned_reqs.extend([req] * req.repeats)

        if (lm.world_size > 1) and (padding_requests[reqtype] > 0):
            for _ in range(padding_requests[reqtype]):
                cloned_reqs.extend([req] * req.repeats)

        # run requests through model
        resps = getattr(lm, reqtype)(cloned_reqs)

        # put responses from model into a list of length K for each request.
        for x, req in zip(resps, cloned_reqs):
            req.resps.append(x)

        if lm.world_size > 1:
            lm.accelerator.wait_for_everyone()

    ### Postprocess outputs ###
    # TODO: del model here, maybe (idea: allow user to specify device of e.g. reward model separately)
    for task_name, task in task_dict.items():
        if isinstance(task, tuple):
            group, task = task
            if task is None:
                continue
        task.apply_filters()

    ### Collect values of metrics on all datapoints ###
    vals = collections.defaultdict(list)

    # unpack results and sort back in order and return control to Task
    for task_name, task in task_dict.items():
        if isinstance(task, tuple):
            group, task = task
            if task is None:
                continue
        # TODO: make it possible to use a different metric per filter
        # iterate over different filters used
        for key in task.instances[0].filtered_resps.keys():
            doc_iterator = (
                itertools.islice(
                    enumerate(task.test_docs()), lm.rank, limit, lm.world_size
                )
                if task.has_test_docs()
                else itertools.islice(
                    enumerate(task.validation_docs()), lm.rank, limit, lm.world_size
                )
            )
            for doc_id, doc in doc_iterator:
                # subset instances to only this document id ; sort by idx
                requests = list(filter(lambda x: x.doc_id == doc_id, task.instances))
                requests.sort(key=lambda x: x.idx)
                metrics = task.process_results(
                    doc, [req.filtered_resps[key] for req in requests]
                )
                if log_samples:
                    target = task.doc_to_target(doc)
                    example = {
                        "doc_id": doc_id,
                        "doc": doc,
                        "target": target,
                        "arguments": [req.args for req in requests],
                        "resps": [req.resps for req in requests],
                        "filtered_resps": [req.filtered_resps[key] for req in requests],
                    }
                    example.update(metrics)
                    samples[task_name].append(example)
                for metric, value in metrics.items():
                    vals[(task_name, key, metric)].append(value)

    if lm.world_size > 1:
        # if multigpu, then gather data across all ranks
        # first gather logged samples across all ranks
        for task_name, task_samples in list(samples.items()):
            full_samples = [None] * lm.world_size
            torch.distributed.all_gather_object(full_samples, task_samples)

            samples[task_name] = list(itertools.chain.from_iterable(full_samples))

        # then collect metrics across all ranks
        vals_torch = collections.defaultdict(list)
        for (task_name, key, metric), items in vals.items():
            numitem = 0
            if isinstance(items[0], tuple):
                numitem = len(items[0])

            if isinstance(items[0], (str, list, tuple)):
                # handle the string case
                gathered_items = [None] * lm.accelerator.num_processes
                torch.distributed.all_gather_object(gathered_items, items)

                gathered_item = list(itertools.chain.from_iterable(gathered_items))
            else:
                # distributed gather requires all ranks to have same dimensions
                # so we pad out with float32 min value
                pad_value = torch.finfo(torch.float32).min
                metrics_tensor = torch.tensor(items, device=lm.device)

                original_dtype = metrics_tensor.dtype  # store original dtype
                torch_device_tensor = lm.accelerator.pad_across_processes(
                    metrics_tensor.to(torch.float32), pad_index=pad_value
                )
                gathered_item = lm.accelerator.gather(torch_device_tensor)

                if numitem > 0:
                    gathered_filtered = gathered_item[gathered_item[:, 0] != pad_value]
                else:
                    gathered_filtered = gathered_item[gathered_item != pad_value]

                gathered_item = (
                    gathered_filtered.to(original_dtype).cpu().detach().numpy().tolist()
                )
                # reconvert if we were passed a tuple of values
                if numitem > 0:
                    gathered_item = [tuple(g) for g in gathered_item]

            if lm.rank == 0:
                vals_torch[(task_name, key, metric)] = gathered_item

        vals = vals_torch

    if lm.rank == 0:

        ### Aggregate results over all datapoints ###
        # aggregate results ; run bootstrap CIs
        for (task_name, key, metric), items in vals.items():
            task = task_dict[task_name]
            metric_key = metric + "," + key

            if isinstance(task, tuple):
                group_name, task = task
            else:
                group_name = None

            agg_fn = task.aggregation()[metric]
            results[task_name][metric_key] = agg_fn(items)
            results[task_name]["samples"] = len(items)

            # hotfix: bleu, chrf, ter seem to be really expensive to bootstrap
            # so we run them less iterations. still looking for a cleaner way to do this
            if bootstrap_iters > 0:
                stderr = lm_eval.api.metrics.stderr_for_metric(
                    metric=task.aggregation()[metric],
                    bootstrap_iters=min(bootstrap_iters, 100)
                    if metric in ["bleu", "chrf", "ter"]
                    else bootstrap_iters,
                )

                if stderr is not None and len(items) > 1:
                    results[task_name][metric + "_stderr" + "," + key] = stderr(items)
                else:
                    results[task_name][metric + "_stderr" + "," + key] = "N/A"

        if bool(results):
            for group, task_list in reversed(task_hierarchy.items()):
                if task_list == []:
                    # TODO: No samples when bypass
                    total_size = results[group].get("samples", 999)
                else:
                    total_size = 0

                    for task in task_list:
                        metrics = results[task].copy()

                        if "alias" in metrics:
                            metrics.pop("alias")

<<<<<<< HEAD
                        if ("weight_by_size" in configs) and configs[task]["weight_by_size"]:
                            current_size = metrics.pop("samples")
                        else:
                            metrics.pop("samples")
                            current_size = 1

                        # TODO: Tasks like brier score for individual
                        # tasks have no stderr since the score is
                        # itself an aggregation. But it's possible to
                        # calculate the stderr over groups
=======
                        current_size = metrics.pop("samples")
>>>>>>> 74119471

                        all_stderr = []
                        for metric in [
                            key for key in metrics.keys() if "_stderr" not in key
                        ]:
                            stderr = "_stderr,".join(metric.split(","))
                            stderr_score = results[task][stderr]
                            if stderr_score == "N/A":
                                var_score = "N/A"
                            else:
                                var_score = stderr_score**2
                                all_stderr.append(stderr)

                            metric_score = results[task][metric]

                            if metric in results[group]:
                                results[group][metric] = (
                                    results[group][metric] * total_size
                                    + metric_score * current_size
                                ) / (total_size + current_size)
                                # $$s_z^2 = \frac{(n-1) s_x^2 + (m-1) s_y^2}{n+m-1} + \frac{nm(\bar x - \bar y)^2}{(n+m)(n+m-1)}.$$
                                if var_score == "N/A" or results[group][stderr] == "N/A":
                                    results[group][stderr] = "N/A"
                                else:
                                    results[group][stderr] = (
                                        (total_size - 1) * results[group][stderr]
                                        + (current_size - 1) * var_score
                                    ) / (
                                        total_size + current_size - 1
                                    ) + total_size * current_size / (
                                        (total_size + current_size)
                                        * (total_size + current_size - 1)
                                    ) * (
                                        results[group][metric] - metric_score
                                    ) ** 2
                            else:
                                results[group][metric] = metric_score
                                results[group][stderr] = var_score

                        total_size += current_size

                    for stderr in all_stderr:
                        results[group][stderr] = np.sqrt(results[group][stderr])

                results[group]["samples"] = total_size

        def print_tasks(task_hierarchy, results, tab=0):
            results_agg = collections.defaultdict(dict)
            groups_agg = collections.defaultdict(dict)

            (group_name, task_list), *_ = task_hierarchy.items()
            task_list = sorted(task_list)

            results_agg[group_name] = results[group_name].copy()
            # results_agg[group_name]["tab"] = tab
            if "samples" in results_agg[group_name]:
                results_agg[group_name].pop("samples")

            tab_string = " " * tab + "- " if tab > 0 else ""

            if "alias" in results_agg[group_name]:
                results_agg[group_name]["alias"] = (
                    tab_string + results_agg[group_name]["alias"]
                )
            else:
                results_agg[group_name]["alias"] = tab_string + group_name

            if len(task_list) > 0:
                groups_agg[group_name] = results[group_name].copy()
                # groups_agg[group_name]["tab"] = tab
                if "samples" in groups_agg[group_name]:
                    groups_agg[group_name].pop("samples")

                if "alias" in groups_agg[group_name]:
                    groups_agg[group_name]["alias"] = (
                        tab_string + groups_agg[group_name]["alias"]
                    )
                else:
                    groups_agg[group_name]["alias"] = tab_string + group_name

                for task_name in task_list:
                    if task_name in task_hierarchy:
                        _task_hierarchy = {
                            **{task_name: task_hierarchy[task_name]},
                            **task_hierarchy,
                        }
                    else:
                        _task_hierarchy = {
                            **{task_name: []},
                            **task_hierarchy,
                        }

                    _results_agg, _groups_agg = print_tasks(
                        _task_hierarchy, results, tab + 1
                    )
                    results_agg = {**results_agg, **_results_agg}
                    groups_agg = {**groups_agg, **_groups_agg}

            return results_agg, groups_agg

        results_agg = collections.defaultdict(dict)
        groups_agg = collections.defaultdict(dict)
        all_tasks_list = list(task_hierarchy.keys())
        left_tasks_list = []
        while True:
            add_tasks_list = list(k for k in results_agg.keys())
            left_tasks_list = sorted(list(set(all_tasks_list) - set(add_tasks_list)))
            if len(left_tasks_list) == 0:
                break

            _task_hierarchy = {
                k: v for k, v in task_hierarchy.items() if k in left_tasks_list
            }
            _results_agg, _groups_agg = print_tasks(_task_hierarchy, results)

            results_agg = {**results_agg, **_results_agg}
            groups_agg = {**groups_agg, **_groups_agg}

        for group_name, task_list in task_hierarchy.items():
            if task_list != []:
                num_fewshot[group_name] = num_fewshot[task_list[0]] # TODO: validate this

        results_dict = {
            "results": dict(results_agg.items()),
            **({"groups": dict(groups_agg.items())} if bool(groups_agg) else {}),
            "configs": dict(sorted(configs.items())),
            "versions": dict(sorted(versions.items())),
            "n-shot": dict(sorted(num_fewshot.items())),
        }
        if log_samples:
            results_dict["samples"] = dict(samples)

        return results_dict

    else:
        return None<|MERGE_RESOLUTION|>--- conflicted
+++ resolved
@@ -42,13 +42,9 @@
     write_out: bool = False,
     log_samples: bool = True,
     gen_kwargs: str = None,
-<<<<<<< HEAD
-    weight_by_size: bool = False,
-=======
     task_manager: TaskManager = None,
     verbosity: str = "INFO",
     predict_only: bool = False,
->>>>>>> 74119471
 ):
     """Instantiate and evaluate a model on a list of tasks.
 
@@ -57,13 +53,8 @@
     :param model_args: Optional[str]
         String arguments for each model class, see LM.create_from_arg_string.
         Ignored if `model` argument is a LM object.
-<<<<<<< HEAD
-    :param tasks: list[Task]
-        List of Task objects. Task objects will be taken to have name task.EVAL_HARNESS_NAME if defined and type(task).__name__ otherwise.
-=======
     :param tasks: list[Union[str, dict, Task]]
         List of task names or Task objects. Task objects will be taken to have name task.EVAL_HARNESS_NAME if defined and type(task).__name__ otherwise.
->>>>>>> 74119471
     :param num_fewshot: int
         Number of examples in few-shot context
     :param batch_size: int or str, optional
@@ -142,12 +133,6 @@
             + ".db",
         )
 
-<<<<<<< HEAD
-    task_dict = tasks
-    for task_name in task_dict.keys():
-        task_obj = task_dict[task_name]
-        if type(task_obj) == tuple:
-=======
     if task_manager is None:
         task_manager = TaskManager(verbosity)
 
@@ -159,7 +144,6 @@
     for task_name in task_dict.keys():
         task_obj = task_dict[task_name]
         if isinstance(task_obj, tuple):
->>>>>>> 74119471
             _, task_obj = task_obj
             if task_obj is None:
                 continue
@@ -200,11 +184,7 @@
         decontamination_ngrams_path=decontamination_ngrams_path,
         write_out=write_out,
         log_samples=log_samples,
-<<<<<<< HEAD
-        weight_by_size=weight_by_size,
-=======
         verbosity=verbosity,
->>>>>>> 74119471
     )
 
     if lm.rank == 0:
@@ -247,11 +227,7 @@
     decontamination_ngrams_path=None,
     write_out: bool = False,
     log_samples: bool = True,
-<<<<<<< HEAD
-    weight_by_size: bool = False,
-=======
     verbosity: str = "INFO",
->>>>>>> 74119471
 ):
     """Instantiate and evaluate a model on a list of tasks.
 
@@ -552,20 +528,7 @@
                         if "alias" in metrics:
                             metrics.pop("alias")
 
-<<<<<<< HEAD
-                        if ("weight_by_size" in configs) and configs[task]["weight_by_size"]:
-                            current_size = metrics.pop("samples")
-                        else:
-                            metrics.pop("samples")
-                            current_size = 1
-
-                        # TODO: Tasks like brier score for individual
-                        # tasks have no stderr since the score is
-                        # itself an aggregation. But it's possible to
-                        # calculate the stderr over groups
-=======
                         current_size = metrics.pop("samples")
->>>>>>> 74119471
 
                         all_stderr = []
                         for metric in [
