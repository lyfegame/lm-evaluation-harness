--- conflicted
+++ resolved
@@ -1,12 +1,8 @@
-<<<<<<< HEAD
-__version__ = "0.4.9"
-=======
 import logging
 import os
 
 
 __version__ = "0.4.9.1"
->>>>>>> d021bf84
 
 
 # Lazy-load .evaluator module to improve CLI startup
