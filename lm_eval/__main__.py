from lm_eval._cli.harness import HarnessCLI
from lm_eval.utils import setup_logging


<<<<<<< HEAD
def try_parse_json(value: str) -> Union[str, dict, None]:
    if value is None:
        return None
    try:
        return json.loads(value)
    except json.JSONDecodeError:
        if "{" in value:
            raise argparse.ArgumentTypeError(
                f"Invalid JSON: {value}. Hint: Use double quotes for JSON strings."
            ) from None
        return value


def _int_or_none_list_arg_type(
    min_len: int, max_len: int, defaults: str, value: str, split_char: str = ","
):
    def parse_value(item):
        item = item.strip().lower()
        if item == "none":
            return None
        try:
            return int(item)
        except ValueError as e:
            raise argparse.ArgumentTypeError(f"{item} is not an integer or None") from e

    items = [parse_value(v) for v in value.split(split_char)]
    num_items = len(items)

    if num_items == 1:
        # Makes downstream handling the same for single and multiple values
        items = items * max_len
    elif num_items < min_len or num_items > max_len:
        raise argparse.ArgumentTypeError(
            f"Argument requires {max_len} integers or None, separated by '{split_char}'"
        )
    elif num_items != max_len:
        logging.warning(
            f"Argument requires {max_len} integers or None, separated by '{split_char}'. "
            "Missing values will be filled with defaults."
        )
        default_items = [parse_value(v) for v in defaults.split(split_char)]
        items.extend(
            default_items[num_items:]
        )  # extend items list with missing defaults

    return items


def check_argument_types(parser: argparse.ArgumentParser):
    """
    Check to make sure all CLI args are typed, raises error if not
    """
    for action in parser._actions:
        if action.dest != "help" and not action.const:
            if action.type is None:
                raise ValueError(
                    f"Argument '{action.dest}' doesn't have a type specified."
                )
            else:
                continue


def setup_parser() -> argparse.ArgumentParser:
    parser = argparse.ArgumentParser(formatter_class=argparse.RawTextHelpFormatter)
    parser.add_argument(
        "--model", "-m", type=str, default="hf", help="Name of model e.g. `hf`"
    )
    parser.add_argument(
        "--tasks",
        "-t",
        default=None,
        type=str,
        metavar="task1,task2",
        help="Comma-separated list of task names or task groupings to evaluate on.\nTo get full list of tasks, use one of the commands `lm-eval --tasks {{list_groups,list_subtasks,list_tags,list}}` to list out all available names for task groupings; only (sub)tasks; tags; or all of the above",
    )
    parser.add_argument(
        "--model_args",
        "-a",
        default="",
        type=try_parse_json,
        help="""Comma separated string or JSON formatted arguments for model, e.g. `pretrained=EleutherAI/pythia-160m,dtype=float32` or '{"pretrained":"EleutherAI/pythia-160m","dtype":"float32"}'""",
    )
    parser.add_argument(
        "--num_fewshot",
        "-f",
        type=int,
        default=None,
        metavar="N",
        help="Number of examples in few-shot context",
    )
    parser.add_argument(
        "--batch_size",
        "-b",
        type=str,
        default=1,
        metavar="auto|auto:N|N",
        help="Acceptable values are 'auto', 'auto:N' or N, where N is an integer. Default 1.",
    )
    parser.add_argument(
        "--max_batch_size",
        type=int,
        default=None,
        metavar="N",
        help="Maximal batch size to try with --batch_size auto.",
    )
    parser.add_argument(
        "--device",
        type=str,
        default=None,
        help="Device to use (e.g. cuda, cuda:0, cpu).",
    )
    parser.add_argument(
        "--output_path",
        "-o",
        default=None,
        type=str,
        metavar="DIR|DIR/file.json",
        help="Path where result metrics will be saved. Can be either a directory or a .json file. If the path is a directory and log_samples is true, the results will be saved in the directory. Else the parent directory will be used.",
    )
    parser.add_argument(
        "--limit",
        "-L",
        type=float,
        default=None,
        metavar="N|0<N<1",
        help="Limit the number of examples per task. "
        "If <1, limit is a percentage of the total number of examples.",
    )
    parser.add_argument(
        "--samples",
        "-E",
        default=None,
        type=str,
        metavar="/path/to/json",
        help='JSON string or path to JSON file containing doc indices of selected examples to test. Format: {"task_name":[indices],...}',
    )
    parser.add_argument(
        "--use_cache",
        "-c",
        type=str,
        default=None,
        metavar="DIR",
        help="A path to a sqlite db file for caching model responses. `None` if not caching.",
    )
    parser.add_argument(
        "--cache_requests",
        type=str,
        default=None,
        choices=["true", "refresh", "delete"],
        help="Speed up evaluation by caching the building of dataset requests. `None` if not caching.",
    )
    parser.add_argument(
        "--check_integrity",
        action="store_true",
        help="Whether to run the relevant part of the test suite for the tasks.",
    )
    parser.add_argument(
        "--write_out",
        "-w",
        action="store_true",
        default=False,
        help="Prints the prompt for the first few documents.",
    )
    parser.add_argument(
        "--log_samples",
        "-s",
        action="store_true",
        default=False,
        help="If True, write out all model outputs and documents for per-sample measurement and post-hoc analysis. Use with --output_path.",
    )
    parser.add_argument(
        "--system_instruction",
        type=str,
        default=None,
        help="System instruction to be used in the prompt",
    )
    parser.add_argument(
        "--apply_chat_template",
        type=str,
        nargs="?",
        const=True,
        default=False,
        help=(
            "If True, apply chat template to the prompt. "
            "Providing `--apply_chat_template` without an argument will apply the default chat template to the prompt. "
            "To apply a specific template from the available list of templates, provide the template name as an argument. "
            "E.g. `--apply_chat_template template_name`"
        ),
    )
    parser.add_argument(
        "--fewshot_as_multiturn",
        action="store_true",
        default=False,
        help="If True, uses the fewshot as a multi-turn conversation",
    )
    parser.add_argument(
        "--show_config",
        action="store_true",
        default=False,
        help="If True, shows the the full config of all tasks at the end of the evaluation.",
    )
    parser.add_argument(
        "--include_path",
        type=str,
        default=None,
        metavar="DIR",
        help="Additional path to include if there are external tasks to include.",
    )
    parser.add_argument(
        "--gen_kwargs",
        type=try_parse_json,
        default=None,
        help=(
            "Either comma delimited string or JSON formatted arguments for model generation on greedy_until tasks,"
            """ e.g. '{"temperature":0.7,"until":["hello"]}' or temperature=0,top_p=0.1."""
        ),
    )
    parser.add_argument(
        "--verbosity",
        "-v",
        type=str.upper,
        default=None,
        metavar="CRITICAL|ERROR|WARNING|INFO|DEBUG",
        help="(Deprecated) Controls logging verbosity level. Use the `LOGLEVEL` environment variable instead. Set to DEBUG for detailed output when testing or adding new task configurations.",
    )
    parser.add_argument(
        "--wandb_args",
        type=str,
        default="",
        help="Comma separated string arguments passed to wandb.init, e.g. `project=lm-eval,job_type=eval",
    )
    parser.add_argument(
        "--wandb_config_args",
        type=str,
        default="",
        help="Comma separated string arguments passed to wandb.config.update. Use this to trace parameters that aren't already traced by default. eg. `lr=0.01,repeats=3",
    )
    parser.add_argument(
        "--hf_hub_log_args",
        type=str,
        default="",
        help="Comma separated string arguments passed to Hugging Face Hub's log function, e.g. `hub_results_org=EleutherAI,hub_repo_name=lm-eval-results`",
    )
    parser.add_argument(
        "--predict_only",
        "-x",
        action="store_true",
        default=False,
        help="Use with --log_samples. Only model outputs will be saved and metrics will not be evaluated.",
    )
    default_seed_string = "0,1234,1234,1234"
    parser.add_argument(
        "--seed",
        type=partial(_int_or_none_list_arg_type, 3, 4, default_seed_string),
        default=default_seed_string,  # for backward compatibility
        help=(
            "Set seed for python's random, numpy, torch, and fewshot sampling.\n"
            "Accepts a comma-separated list of 4 values for python's random, numpy, torch, and fewshot sampling seeds, "
            "respectively, or a single integer to set the same seed for all four.\n"
            f"The values are either an integer or 'None' to not set the seed. Default is `{default_seed_string}` "
            "(for backward compatibility).\n"
            "E.g. `--seed 0,None,8,52` sets `random.seed(0)`, `torch.manual_seed(8)`, and fewshot sampling seed to 52. "
            "Here numpy's seed is not set since the second value is `None`.\n"
            "E.g, `--seed 42` sets all four seeds to 42."
        ),
    )
    parser.add_argument(
        "--trust_remote_code",
        action="store_true",
        help="Sets trust_remote_code to True to execute code to create HF Datasets from the Hub",
    )
    parser.add_argument(
        "--confirm_run_unsafe_code",
        action="store_true",
        help="Confirm that you understand the risks of running unsafe code for tasks that require it",
    )
    parser.add_argument(
        "--metadata",
        type=json.loads,
        default=None,
        help="""JSON string metadata to pass to task configs, for example '{"max_seq_lengths":[4096,8192]}'. Will be merged with model_args. Can also be set in task config.""",
    )
    return parser


def parse_eval_args(parser: argparse.ArgumentParser) -> argparse.Namespace:
    check_argument_types(parser)
    return parser.parse_args()


def cli_evaluate(args: Union[argparse.Namespace, None] = None) -> None:
    if not args:
        # we allow for args to be passed externally, else we parse them ourselves
        parser = setup_parser()
        args = parse_eval_args(parser)

    # defer loading `lm_eval` submodules for faster CLI load
    from lm_eval import evaluator, utils
    from lm_eval.evaluator import request_caching_arg_to_dict
    from lm_eval.loggers import EvaluationTracker, WandbLogger
    from lm_eval.tasks import TaskManager
    from lm_eval.utils import (
        handle_non_serializable,
        make_table,
        simple_parse_args_string,
    )

    if args.wandb_args:
        wandb_args_dict = simple_parse_args_string(args.wandb_args)
        wandb_config_args_dict = simple_parse_args_string(args.wandb_config_args)
        wandb_logger = WandbLogger(wandb_args_dict, wandb_config_args_dict)

    utils.setup_logging(args.verbosity)
    eval_logger = logging.getLogger(__name__)
    os.environ["TOKENIZERS_PARALLELISM"] = "false"

    # update the evaluation tracker args with the output path and the HF token
    if args.output_path:
        args.hf_hub_log_args += f",output_path={args.output_path}"
    if os.environ.get("HF_TOKEN", None):
        args.hf_hub_log_args += f",token={os.environ.get('HF_TOKEN')}"
    evaluation_tracker_args = simple_parse_args_string(args.hf_hub_log_args)
    evaluation_tracker = EvaluationTracker(**evaluation_tracker_args)

    if args.predict_only:
        args.log_samples = True
    if (args.log_samples or args.predict_only) and not args.output_path:
        raise ValueError(
            "Specify --output_path if providing --log_samples or --predict_only"
        )

    if args.fewshot_as_multiturn and args.apply_chat_template is False:
        raise ValueError(
            "When `fewshot_as_multiturn` is selected, `apply_chat_template` must be set (either to `True` or to the chosen template name)."
        )

    if args.include_path is not None:
        eval_logger.info(f"Including path: {args.include_path}")
    metadata = (
        simple_parse_args_string(args.model_args)
        if isinstance(args.model_args, str)
        else args.model_args
        if isinstance(args.model_args, dict)
        else {}
    ) | (
        args.metadata
        if isinstance(args.metadata, dict)
        else simple_parse_args_string(args.metadata)
    )

    task_manager = TaskManager(include_path=args.include_path, metadata=metadata)

    if "push_samples_to_hub" in evaluation_tracker_args and not args.log_samples:
        eval_logger.warning(
            "Pushing samples to the Hub requires --log_samples to be set. Samples will not be pushed to the Hub."
        )

    if args.limit:
        eval_logger.warning(
            " --limit SHOULD ONLY BE USED FOR TESTING."
            "REAL METRICS SHOULD NOT BE COMPUTED USING LIMIT."
        )
    if args.samples:
        assert args.limit is None, (
            "If --samples is not None, then --limit must be None."
        )
        if (samples := Path(args.samples)).is_file():
            args.samples = json.loads(samples.read_text())
        else:
            args.samples = json.loads(args.samples)

    if args.tasks is None:
        eval_logger.error("Need to specify task to evaluate.")
        sys.exit()
    elif args.tasks == "list":
        print(task_manager.list_all_tasks())
        sys.exit()
    elif args.tasks == "list_groups":
        print(task_manager.list_all_tasks(list_subtasks=False, list_tags=False))
        sys.exit()
    elif args.tasks == "list_tags":
        print(task_manager.list_all_tasks(list_groups=False, list_subtasks=False))
        sys.exit()
    elif args.tasks == "list_subtasks":
        print(task_manager.list_all_tasks(list_groups=False, list_tags=False))
        sys.exit()
    else:
        if os.path.isdir(args.tasks):
            import glob

            task_names = []
            yaml_path = os.path.join(args.tasks, "*.yaml")
            for yaml_file in glob.glob(yaml_path):
                config = utils.load_yaml_config(yaml_file)
                task_names.append(config)
        else:
            task_list = args.tasks.split(",")
            task_names = task_manager.match_tasks(task_list)
            for task in [task for task in task_list if task not in task_names]:
                if os.path.isfile(task):
                    config = utils.load_yaml_config(task)
                    task_names.append(config)
            task_missing = [
                task for task in task_list if task not in task_names and "*" not in task
            ]  # we don't want errors if a wildcard ("*") task name was used

            if task_missing:
                missing = ", ".join(task_missing)
                eval_logger.error(
                    f"Tasks were not found: {missing}\n"
                    f"{utils.SPACING}Try `lm-eval --tasks list` for list of available tasks",
                )
                raise ValueError(
                    f"Tasks not found: {missing}. Try `lm-eval --tasks {{list_groups,list_subtasks,list_tags,list}}` to list out all available names for task groupings; only (sub)tasks; tags; or all of the above, or pass '--verbosity DEBUG' to troubleshoot task registration issues."
                )

    # Respect user's value passed in via CLI, otherwise default to True and add to comma-separated model args
    if args.trust_remote_code:
        eval_logger.info(
            "Passed `--trust_remote_code`, setting environment variable `HF_DATASETS_TRUST_REMOTE_CODE=true`"
        )
        # HACK: import datasets and override its HF_DATASETS_TRUST_REMOTE_CODE value internally,
        # because it's already been determined based on the prior env var before launching our
        # script--`datasets` gets imported by lm_eval internally before these lines can update the env.
        import datasets
        from packaging.version import parse as vparse

        if vparse(datasets.__version__) < vparse("4.0.0"):
            datasets.config.HF_DATASETS_TRUST_REMOTE_CODE = True

        if isinstance(args.model_args, dict):
            args.model_args["trust_remote_code"] = True
        else:
            args.model_args = args.model_args + ",trust_remote_code=True"
    (
        eval_logger.info(f"Selected Tasks: {task_names}")
        if eval_logger.getEffectiveLevel() >= logging.INFO
        else print(f"Selected Tasks: {task_names}")
    )

    request_caching_args = request_caching_arg_to_dict(
        cache_requests=args.cache_requests
    )

    results = evaluator.simple_evaluate(
        model=args.model,
        model_args=args.model_args,
        tasks=task_names,
        num_fewshot=args.num_fewshot,
        batch_size=args.batch_size,
        max_batch_size=args.max_batch_size,
        device=args.device,
        use_cache=args.use_cache,
        limit=args.limit,
        samples=args.samples,
        check_integrity=args.check_integrity,
        write_out=args.write_out,
        log_samples=args.log_samples,
        evaluation_tracker=evaluation_tracker,
        system_instruction=args.system_instruction,
        apply_chat_template=args.apply_chat_template,
        fewshot_as_multiturn=args.fewshot_as_multiturn,
        gen_kwargs=args.gen_kwargs,
        task_manager=task_manager,
        predict_only=args.predict_only,
        random_seed=args.seed[0],
        numpy_random_seed=args.seed[1],
        torch_random_seed=args.seed[2],
        fewshot_random_seed=args.seed[3],
        confirm_run_unsafe_code=args.confirm_run_unsafe_code,
        metadata=metadata,
        **request_caching_args,
    )

    if results is not None:
        if args.log_samples:
            samples = results.pop("samples")
        # TODO: fix this!
        results["higher_is_better"] = {
            k: True for k, v in results["higher_is_better"].items()
        }
        dumped = json.dumps(
            results, indent=2, default=handle_non_serializable, ensure_ascii=False
        )
        if args.show_config:
            print(dumped)

        batch_sizes = ",".join(map(str, results["config"]["batch_sizes"]))

        # Add W&B logging
        if args.wandb_args:
            try:
                wandb_logger.post_init(results)
                wandb_logger.log_eval_result()
                if args.log_samples:
                    wandb_logger.log_eval_samples(samples)
            except Exception as e:
                eval_logger.info(f"Logging to Weights and Biases failed due to {e}")

        evaluation_tracker.save_results_aggregated(
            results=results, samples=samples if args.log_samples else None
        )

        if args.log_samples:
            for task_name, _config in results["configs"].items():
                evaluation_tracker.save_results_samples(
                    task_name=task_name, samples=samples[task_name]
                )

        if (
            evaluation_tracker.push_results_to_hub
            or evaluation_tracker.push_samples_to_hub
        ):
            evaluation_tracker.recreate_metadata_card()

        print(
            f"{args.model} ({args.model_args}), gen_kwargs: ({args.gen_kwargs}), limit: {args.limit}, num_fewshot: {args.num_fewshot}, "
            f"batch_size: {args.batch_size}{f' ({batch_sizes})' if batch_sizes else ''}"
        )
        print(make_table(results))
        if "groups" in results:
            print(make_table(results, "groups"))

        if args.wandb_args:
            # Tear down wandb run once all the logging is done.
            wandb_logger.run.finish()
=======
def cli_evaluate() -> None:
    """Main CLI entry point."""
    setup_logging()
    parser = HarnessCLI()
    args = parser.parse_args()
    parser.execute(args)
>>>>>>> 91e49e23


if __name__ == "__main__":
    cli_evaluate()<|MERGE_RESOLUTION|>--- conflicted
+++ resolved
@@ -2,541 +2,12 @@
 from lm_eval.utils import setup_logging
 
 
-<<<<<<< HEAD
-def try_parse_json(value: str) -> Union[str, dict, None]:
-    if value is None:
-        return None
-    try:
-        return json.loads(value)
-    except json.JSONDecodeError:
-        if "{" in value:
-            raise argparse.ArgumentTypeError(
-                f"Invalid JSON: {value}. Hint: Use double quotes for JSON strings."
-            ) from None
-        return value
-
-
-def _int_or_none_list_arg_type(
-    min_len: int, max_len: int, defaults: str, value: str, split_char: str = ","
-):
-    def parse_value(item):
-        item = item.strip().lower()
-        if item == "none":
-            return None
-        try:
-            return int(item)
-        except ValueError as e:
-            raise argparse.ArgumentTypeError(f"{item} is not an integer or None") from e
-
-    items = [parse_value(v) for v in value.split(split_char)]
-    num_items = len(items)
-
-    if num_items == 1:
-        # Makes downstream handling the same for single and multiple values
-        items = items * max_len
-    elif num_items < min_len or num_items > max_len:
-        raise argparse.ArgumentTypeError(
-            f"Argument requires {max_len} integers or None, separated by '{split_char}'"
-        )
-    elif num_items != max_len:
-        logging.warning(
-            f"Argument requires {max_len} integers or None, separated by '{split_char}'. "
-            "Missing values will be filled with defaults."
-        )
-        default_items = [parse_value(v) for v in defaults.split(split_char)]
-        items.extend(
-            default_items[num_items:]
-        )  # extend items list with missing defaults
-
-    return items
-
-
-def check_argument_types(parser: argparse.ArgumentParser):
-    """
-    Check to make sure all CLI args are typed, raises error if not
-    """
-    for action in parser._actions:
-        if action.dest != "help" and not action.const:
-            if action.type is None:
-                raise ValueError(
-                    f"Argument '{action.dest}' doesn't have a type specified."
-                )
-            else:
-                continue
-
-
-def setup_parser() -> argparse.ArgumentParser:
-    parser = argparse.ArgumentParser(formatter_class=argparse.RawTextHelpFormatter)
-    parser.add_argument(
-        "--model", "-m", type=str, default="hf", help="Name of model e.g. `hf`"
-    )
-    parser.add_argument(
-        "--tasks",
-        "-t",
-        default=None,
-        type=str,
-        metavar="task1,task2",
-        help="Comma-separated list of task names or task groupings to evaluate on.\nTo get full list of tasks, use one of the commands `lm-eval --tasks {{list_groups,list_subtasks,list_tags,list}}` to list out all available names for task groupings; only (sub)tasks; tags; or all of the above",
-    )
-    parser.add_argument(
-        "--model_args",
-        "-a",
-        default="",
-        type=try_parse_json,
-        help="""Comma separated string or JSON formatted arguments for model, e.g. `pretrained=EleutherAI/pythia-160m,dtype=float32` or '{"pretrained":"EleutherAI/pythia-160m","dtype":"float32"}'""",
-    )
-    parser.add_argument(
-        "--num_fewshot",
-        "-f",
-        type=int,
-        default=None,
-        metavar="N",
-        help="Number of examples in few-shot context",
-    )
-    parser.add_argument(
-        "--batch_size",
-        "-b",
-        type=str,
-        default=1,
-        metavar="auto|auto:N|N",
-        help="Acceptable values are 'auto', 'auto:N' or N, where N is an integer. Default 1.",
-    )
-    parser.add_argument(
-        "--max_batch_size",
-        type=int,
-        default=None,
-        metavar="N",
-        help="Maximal batch size to try with --batch_size auto.",
-    )
-    parser.add_argument(
-        "--device",
-        type=str,
-        default=None,
-        help="Device to use (e.g. cuda, cuda:0, cpu).",
-    )
-    parser.add_argument(
-        "--output_path",
-        "-o",
-        default=None,
-        type=str,
-        metavar="DIR|DIR/file.json",
-        help="Path where result metrics will be saved. Can be either a directory or a .json file. If the path is a directory and log_samples is true, the results will be saved in the directory. Else the parent directory will be used.",
-    )
-    parser.add_argument(
-        "--limit",
-        "-L",
-        type=float,
-        default=None,
-        metavar="N|0<N<1",
-        help="Limit the number of examples per task. "
-        "If <1, limit is a percentage of the total number of examples.",
-    )
-    parser.add_argument(
-        "--samples",
-        "-E",
-        default=None,
-        type=str,
-        metavar="/path/to/json",
-        help='JSON string or path to JSON file containing doc indices of selected examples to test. Format: {"task_name":[indices],...}',
-    )
-    parser.add_argument(
-        "--use_cache",
-        "-c",
-        type=str,
-        default=None,
-        metavar="DIR",
-        help="A path to a sqlite db file for caching model responses. `None` if not caching.",
-    )
-    parser.add_argument(
-        "--cache_requests",
-        type=str,
-        default=None,
-        choices=["true", "refresh", "delete"],
-        help="Speed up evaluation by caching the building of dataset requests. `None` if not caching.",
-    )
-    parser.add_argument(
-        "--check_integrity",
-        action="store_true",
-        help="Whether to run the relevant part of the test suite for the tasks.",
-    )
-    parser.add_argument(
-        "--write_out",
-        "-w",
-        action="store_true",
-        default=False,
-        help="Prints the prompt for the first few documents.",
-    )
-    parser.add_argument(
-        "--log_samples",
-        "-s",
-        action="store_true",
-        default=False,
-        help="If True, write out all model outputs and documents for per-sample measurement and post-hoc analysis. Use with --output_path.",
-    )
-    parser.add_argument(
-        "--system_instruction",
-        type=str,
-        default=None,
-        help="System instruction to be used in the prompt",
-    )
-    parser.add_argument(
-        "--apply_chat_template",
-        type=str,
-        nargs="?",
-        const=True,
-        default=False,
-        help=(
-            "If True, apply chat template to the prompt. "
-            "Providing `--apply_chat_template` without an argument will apply the default chat template to the prompt. "
-            "To apply a specific template from the available list of templates, provide the template name as an argument. "
-            "E.g. `--apply_chat_template template_name`"
-        ),
-    )
-    parser.add_argument(
-        "--fewshot_as_multiturn",
-        action="store_true",
-        default=False,
-        help="If True, uses the fewshot as a multi-turn conversation",
-    )
-    parser.add_argument(
-        "--show_config",
-        action="store_true",
-        default=False,
-        help="If True, shows the the full config of all tasks at the end of the evaluation.",
-    )
-    parser.add_argument(
-        "--include_path",
-        type=str,
-        default=None,
-        metavar="DIR",
-        help="Additional path to include if there are external tasks to include.",
-    )
-    parser.add_argument(
-        "--gen_kwargs",
-        type=try_parse_json,
-        default=None,
-        help=(
-            "Either comma delimited string or JSON formatted arguments for model generation on greedy_until tasks,"
-            """ e.g. '{"temperature":0.7,"until":["hello"]}' or temperature=0,top_p=0.1."""
-        ),
-    )
-    parser.add_argument(
-        "--verbosity",
-        "-v",
-        type=str.upper,
-        default=None,
-        metavar="CRITICAL|ERROR|WARNING|INFO|DEBUG",
-        help="(Deprecated) Controls logging verbosity level. Use the `LOGLEVEL` environment variable instead. Set to DEBUG for detailed output when testing or adding new task configurations.",
-    )
-    parser.add_argument(
-        "--wandb_args",
-        type=str,
-        default="",
-        help="Comma separated string arguments passed to wandb.init, e.g. `project=lm-eval,job_type=eval",
-    )
-    parser.add_argument(
-        "--wandb_config_args",
-        type=str,
-        default="",
-        help="Comma separated string arguments passed to wandb.config.update. Use this to trace parameters that aren't already traced by default. eg. `lr=0.01,repeats=3",
-    )
-    parser.add_argument(
-        "--hf_hub_log_args",
-        type=str,
-        default="",
-        help="Comma separated string arguments passed to Hugging Face Hub's log function, e.g. `hub_results_org=EleutherAI,hub_repo_name=lm-eval-results`",
-    )
-    parser.add_argument(
-        "--predict_only",
-        "-x",
-        action="store_true",
-        default=False,
-        help="Use with --log_samples. Only model outputs will be saved and metrics will not be evaluated.",
-    )
-    default_seed_string = "0,1234,1234,1234"
-    parser.add_argument(
-        "--seed",
-        type=partial(_int_or_none_list_arg_type, 3, 4, default_seed_string),
-        default=default_seed_string,  # for backward compatibility
-        help=(
-            "Set seed for python's random, numpy, torch, and fewshot sampling.\n"
-            "Accepts a comma-separated list of 4 values for python's random, numpy, torch, and fewshot sampling seeds, "
-            "respectively, or a single integer to set the same seed for all four.\n"
-            f"The values are either an integer or 'None' to not set the seed. Default is `{default_seed_string}` "
-            "(for backward compatibility).\n"
-            "E.g. `--seed 0,None,8,52` sets `random.seed(0)`, `torch.manual_seed(8)`, and fewshot sampling seed to 52. "
-            "Here numpy's seed is not set since the second value is `None`.\n"
-            "E.g, `--seed 42` sets all four seeds to 42."
-        ),
-    )
-    parser.add_argument(
-        "--trust_remote_code",
-        action="store_true",
-        help="Sets trust_remote_code to True to execute code to create HF Datasets from the Hub",
-    )
-    parser.add_argument(
-        "--confirm_run_unsafe_code",
-        action="store_true",
-        help="Confirm that you understand the risks of running unsafe code for tasks that require it",
-    )
-    parser.add_argument(
-        "--metadata",
-        type=json.loads,
-        default=None,
-        help="""JSON string metadata to pass to task configs, for example '{"max_seq_lengths":[4096,8192]}'. Will be merged with model_args. Can also be set in task config.""",
-    )
-    return parser
-
-
-def parse_eval_args(parser: argparse.ArgumentParser) -> argparse.Namespace:
-    check_argument_types(parser)
-    return parser.parse_args()
-
-
-def cli_evaluate(args: Union[argparse.Namespace, None] = None) -> None:
-    if not args:
-        # we allow for args to be passed externally, else we parse them ourselves
-        parser = setup_parser()
-        args = parse_eval_args(parser)
-
-    # defer loading `lm_eval` submodules for faster CLI load
-    from lm_eval import evaluator, utils
-    from lm_eval.evaluator import request_caching_arg_to_dict
-    from lm_eval.loggers import EvaluationTracker, WandbLogger
-    from lm_eval.tasks import TaskManager
-    from lm_eval.utils import (
-        handle_non_serializable,
-        make_table,
-        simple_parse_args_string,
-    )
-
-    if args.wandb_args:
-        wandb_args_dict = simple_parse_args_string(args.wandb_args)
-        wandb_config_args_dict = simple_parse_args_string(args.wandb_config_args)
-        wandb_logger = WandbLogger(wandb_args_dict, wandb_config_args_dict)
-
-    utils.setup_logging(args.verbosity)
-    eval_logger = logging.getLogger(__name__)
-    os.environ["TOKENIZERS_PARALLELISM"] = "false"
-
-    # update the evaluation tracker args with the output path and the HF token
-    if args.output_path:
-        args.hf_hub_log_args += f",output_path={args.output_path}"
-    if os.environ.get("HF_TOKEN", None):
-        args.hf_hub_log_args += f",token={os.environ.get('HF_TOKEN')}"
-    evaluation_tracker_args = simple_parse_args_string(args.hf_hub_log_args)
-    evaluation_tracker = EvaluationTracker(**evaluation_tracker_args)
-
-    if args.predict_only:
-        args.log_samples = True
-    if (args.log_samples or args.predict_only) and not args.output_path:
-        raise ValueError(
-            "Specify --output_path if providing --log_samples or --predict_only"
-        )
-
-    if args.fewshot_as_multiturn and args.apply_chat_template is False:
-        raise ValueError(
-            "When `fewshot_as_multiturn` is selected, `apply_chat_template` must be set (either to `True` or to the chosen template name)."
-        )
-
-    if args.include_path is not None:
-        eval_logger.info(f"Including path: {args.include_path}")
-    metadata = (
-        simple_parse_args_string(args.model_args)
-        if isinstance(args.model_args, str)
-        else args.model_args
-        if isinstance(args.model_args, dict)
-        else {}
-    ) | (
-        args.metadata
-        if isinstance(args.metadata, dict)
-        else simple_parse_args_string(args.metadata)
-    )
-
-    task_manager = TaskManager(include_path=args.include_path, metadata=metadata)
-
-    if "push_samples_to_hub" in evaluation_tracker_args and not args.log_samples:
-        eval_logger.warning(
-            "Pushing samples to the Hub requires --log_samples to be set. Samples will not be pushed to the Hub."
-        )
-
-    if args.limit:
-        eval_logger.warning(
-            " --limit SHOULD ONLY BE USED FOR TESTING."
-            "REAL METRICS SHOULD NOT BE COMPUTED USING LIMIT."
-        )
-    if args.samples:
-        assert args.limit is None, (
-            "If --samples is not None, then --limit must be None."
-        )
-        if (samples := Path(args.samples)).is_file():
-            args.samples = json.loads(samples.read_text())
-        else:
-            args.samples = json.loads(args.samples)
-
-    if args.tasks is None:
-        eval_logger.error("Need to specify task to evaluate.")
-        sys.exit()
-    elif args.tasks == "list":
-        print(task_manager.list_all_tasks())
-        sys.exit()
-    elif args.tasks == "list_groups":
-        print(task_manager.list_all_tasks(list_subtasks=False, list_tags=False))
-        sys.exit()
-    elif args.tasks == "list_tags":
-        print(task_manager.list_all_tasks(list_groups=False, list_subtasks=False))
-        sys.exit()
-    elif args.tasks == "list_subtasks":
-        print(task_manager.list_all_tasks(list_groups=False, list_tags=False))
-        sys.exit()
-    else:
-        if os.path.isdir(args.tasks):
-            import glob
-
-            task_names = []
-            yaml_path = os.path.join(args.tasks, "*.yaml")
-            for yaml_file in glob.glob(yaml_path):
-                config = utils.load_yaml_config(yaml_file)
-                task_names.append(config)
-        else:
-            task_list = args.tasks.split(",")
-            task_names = task_manager.match_tasks(task_list)
-            for task in [task for task in task_list if task not in task_names]:
-                if os.path.isfile(task):
-                    config = utils.load_yaml_config(task)
-                    task_names.append(config)
-            task_missing = [
-                task for task in task_list if task not in task_names and "*" not in task
-            ]  # we don't want errors if a wildcard ("*") task name was used
-
-            if task_missing:
-                missing = ", ".join(task_missing)
-                eval_logger.error(
-                    f"Tasks were not found: {missing}\n"
-                    f"{utils.SPACING}Try `lm-eval --tasks list` for list of available tasks",
-                )
-                raise ValueError(
-                    f"Tasks not found: {missing}. Try `lm-eval --tasks {{list_groups,list_subtasks,list_tags,list}}` to list out all available names for task groupings; only (sub)tasks; tags; or all of the above, or pass '--verbosity DEBUG' to troubleshoot task registration issues."
-                )
-
-    # Respect user's value passed in via CLI, otherwise default to True and add to comma-separated model args
-    if args.trust_remote_code:
-        eval_logger.info(
-            "Passed `--trust_remote_code`, setting environment variable `HF_DATASETS_TRUST_REMOTE_CODE=true`"
-        )
-        # HACK: import datasets and override its HF_DATASETS_TRUST_REMOTE_CODE value internally,
-        # because it's already been determined based on the prior env var before launching our
-        # script--`datasets` gets imported by lm_eval internally before these lines can update the env.
-        import datasets
-        from packaging.version import parse as vparse
-
-        if vparse(datasets.__version__) < vparse("4.0.0"):
-            datasets.config.HF_DATASETS_TRUST_REMOTE_CODE = True
-
-        if isinstance(args.model_args, dict):
-            args.model_args["trust_remote_code"] = True
-        else:
-            args.model_args = args.model_args + ",trust_remote_code=True"
-    (
-        eval_logger.info(f"Selected Tasks: {task_names}")
-        if eval_logger.getEffectiveLevel() >= logging.INFO
-        else print(f"Selected Tasks: {task_names}")
-    )
-
-    request_caching_args = request_caching_arg_to_dict(
-        cache_requests=args.cache_requests
-    )
-
-    results = evaluator.simple_evaluate(
-        model=args.model,
-        model_args=args.model_args,
-        tasks=task_names,
-        num_fewshot=args.num_fewshot,
-        batch_size=args.batch_size,
-        max_batch_size=args.max_batch_size,
-        device=args.device,
-        use_cache=args.use_cache,
-        limit=args.limit,
-        samples=args.samples,
-        check_integrity=args.check_integrity,
-        write_out=args.write_out,
-        log_samples=args.log_samples,
-        evaluation_tracker=evaluation_tracker,
-        system_instruction=args.system_instruction,
-        apply_chat_template=args.apply_chat_template,
-        fewshot_as_multiturn=args.fewshot_as_multiturn,
-        gen_kwargs=args.gen_kwargs,
-        task_manager=task_manager,
-        predict_only=args.predict_only,
-        random_seed=args.seed[0],
-        numpy_random_seed=args.seed[1],
-        torch_random_seed=args.seed[2],
-        fewshot_random_seed=args.seed[3],
-        confirm_run_unsafe_code=args.confirm_run_unsafe_code,
-        metadata=metadata,
-        **request_caching_args,
-    )
-
-    if results is not None:
-        if args.log_samples:
-            samples = results.pop("samples")
-        # TODO: fix this!
-        results["higher_is_better"] = {
-            k: True for k, v in results["higher_is_better"].items()
-        }
-        dumped = json.dumps(
-            results, indent=2, default=handle_non_serializable, ensure_ascii=False
-        )
-        if args.show_config:
-            print(dumped)
-
-        batch_sizes = ",".join(map(str, results["config"]["batch_sizes"]))
-
-        # Add W&B logging
-        if args.wandb_args:
-            try:
-                wandb_logger.post_init(results)
-                wandb_logger.log_eval_result()
-                if args.log_samples:
-                    wandb_logger.log_eval_samples(samples)
-            except Exception as e:
-                eval_logger.info(f"Logging to Weights and Biases failed due to {e}")
-
-        evaluation_tracker.save_results_aggregated(
-            results=results, samples=samples if args.log_samples else None
-        )
-
-        if args.log_samples:
-            for task_name, _config in results["configs"].items():
-                evaluation_tracker.save_results_samples(
-                    task_name=task_name, samples=samples[task_name]
-                )
-
-        if (
-            evaluation_tracker.push_results_to_hub
-            or evaluation_tracker.push_samples_to_hub
-        ):
-            evaluation_tracker.recreate_metadata_card()
-
-        print(
-            f"{args.model} ({args.model_args}), gen_kwargs: ({args.gen_kwargs}), limit: {args.limit}, num_fewshot: {args.num_fewshot}, "
-            f"batch_size: {args.batch_size}{f' ({batch_sizes})' if batch_sizes else ''}"
-        )
-        print(make_table(results))
-        if "groups" in results:
-            print(make_table(results, "groups"))
-
-        if args.wandb_args:
-            # Tear down wandb run once all the logging is done.
-            wandb_logger.run.finish()
-=======
 def cli_evaluate() -> None:
     """Main CLI entry point."""
     setup_logging()
     parser = HarnessCLI()
     args = parser.parse_args()
     parser.execute(args)
->>>>>>> 91e49e23
 
 
 if __name__ == "__main__":
