--- conflicted
+++ resolved
@@ -280,30 +280,12 @@
     def has_test_docs(self):
         return True
 
-<<<<<<< HEAD
     def test_docs(self):
         return map(self._process_doc, self.dataset["test"])
 
     def fewshot_context(self, doc, num_fewshot, **kwargs):
         subject = self.DATASET_NAME
         description = f"以下是关于{SUBJECT_MAPPING[subject]}的单项选择题，请直接给出正确答案的选项。"
-=======
-    def validation_docs(self):
-        if self.has_validation_docs():
-            return map(self._process_doc, self.dataset["dev"])
-
-    def test_docs(self):
-        if self.has_test_docs():
-            return map(self._process_doc, self.dataset["test"])
-
-    def _format_subject(self, subject):
-        words = subject.split("_")
-        return " ".join(words)
-
-    def fewshot_context(self, doc, num_fewshot, **kwargs):
-        subject = self.DATASET_NAME
-        description = f"以下是关于{SUBJECTS[subject]}的单项选择题，请直接给出正确答案的选项。"
->>>>>>> 3ccea2b2
         kwargs["description"] = description
         return super().fewshot_context(doc=doc, num_fewshot=num_fewshot, **kwargs)
 
@@ -319,26 +301,17 @@
             """
 
             question = doc["Question"].strip()
-<<<<<<< HEAD
             choices = "".join(
                 [f"{key}. {doc[key]}\n" for key in keys]
             )
             prompt = f"题目：{question}\n{choices}答案是："
-=======
-            choices = "".join([f"{key}. {doc[key]}\n" for key in keys])
-            prompt = f"{question}\n{choices}答案："
->>>>>>> 3ccea2b2
             return prompt
 
         keys = ["A", "B", "C", "D"]
         return {
             "query": format_example(doc, keys),
             "choices": keys,
-<<<<<<< HEAD
             "gold": keys.index(doc["Answer"]),
-=======
-            "gold": ord(doc["Answer"]) - ord("A"),
->>>>>>> 3ccea2b2
         }
 
     def fewshot_examples(self, k, rnd):
